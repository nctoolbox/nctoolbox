% NCGEODATASET
%
% NCTOOLBOX (http://code.google.com/p/nctoolbox)
classdef ncgeodataset < cfdataset
    
    properties (SetAccess = private, GetAccess = private)
        ncvariables
    end
    
    methods
        
        %%
        function obj = ncgeodataset(url)
            % NCGEODATSET  Constructor. Instantiates a NetcdfDataset pointing to the
            % datasource specified by 'url' and uses that as the underlying
            % dataaccess API. When instantiated, the names of all variables
            % are fetched and stored in the 'variables' property. This can be
            % use to open local files, files stored on an HTTP server and
            % OpenDAP URLs.
            obj = obj@cfdataset(url);
            
            % Java hashTable doens't store matlab objects SO we'll use
            % poor man's hash of a n x 2 cell array
            obj.ncvariables = cell(length(obj.variables), 2);
            for i = 1:length(obj.variables)
                obj.ncvariables{i, 1} = obj.variables{i};
            end
        end
        
        %%
        function ax = axes(obj, variableName)
            % ---- Attempt to fetch the variables representing the axes
            % for the variable of interest. We'll try the CF
            % conventions first and if that's not available we'll try
            % COARDS.
            
            att = obj.attributes(variableName);
            coordinates = value4key(att, 'coordinates');
            
            if ~isempty(coordinates)
                % ---- Look for CF 'coordinates' attribute
                
                % Parse the string into white space delimited parts
                jls = java.lang.String(coordinates);
                p = jls.split(' ');                   % java.lang.String[]
                axesVariableNames = cell(size(p));    % cell version of p
                for i = 1:length(p)
                    axesVariableNames{i} = char(p(i));
                end
                
            else
                % ---- Look for COARDS conventions. If any coordinate
                % dimensions are missing we don't bother looking any
                % up.
                axesVariableNames = obj.axes(variableName);
                if ~isempty(axesVariableNames)
                    for i = 1:length(axesVariableNames)
                        if isempty(axesVariableNames{i})
                            axesVariableNames = {};
                            break;
                        end
                    end
                end
                
            end
            
            % Testing combining the axes from both the variable axes and dataset axes
            % maybe temporary stop gap...?
            for i = 1:length(axesVariableNames)
                axesVariables{i,1} = axesVariableNames{i};
            end
            
            if ~exist('axes', 'var')
                %                 try
                ncd = ncdataset(obj);
                dsaxes = ncd.axes(variableName);
                alreadythere = 0;
                for i = 1:length(dsaxes)
                    if ~isempty(dsaxes{i})
                        for j = 1:length(axesVariables)
                            if strcmp(axesVariables{j}, dsaxes{i})
                                alreadythere = 1;
                            end
                        end
                        if ~alreadythere
                            axesVariables{length(axesVariables)+1,1} = dsaxes{i};
                        end
                    end
                end
                
                
                %                     v = ncgeovariable(obj, variableName, axesVariables);
                ax = axesVariables;
                
                
                %                     if ~isempty(v)
                %                         for i = 1:length(obj.variables)
                %                             if strcmp(obj.ncvariables{i, 1}, variableName)
                %                                 obj.ncvariables{i, 2} = v;
                %                                 break;
                %                             end
                %                         end
                %                     end
                %                 catch
                %                     warning('NCGEODATASET:GEOVARIABLE', 'The netcdf-java cdm contains no coordinate information associated with the variable. Returning ncvariable instead of ncgeovariable object. (Methods that rely on coordinate information like ''grid'' or ''geosubset'' are not available.');
                % %                     v = ncvariable(obj, variableName);
                %                 end
            else
                
                %                 v = ncgeovariable(obj, variableName, axes);
            end
        end
<<<<<<< HEAD
       
=======
>>>>>>> 7da9e4dd
        
        function v = geovariable(obj, variableName, axes)
            % NCGEODATASET.VARIABLE Returns an ncgeovariable object that provides
            % advanced access to the data contained within that variable based on geo-
            % graphically located data.
            %
            % Usage:
            %    v = ncgeodataset.geovariable(variableName)
            %
            % Arguments:
            %    variableName = A string name of the variable you want to
            %    retrieve. you can use cfdataset.variables to obtain a list
            %    of all variables available.
            %
            % Returns:
            %
            %    v = an instance of ncgeovariable
            %
            
            % Check to see if we've aready fetched the variable of interest
            v = value4key(obj.ncvariables, variableName);
            if isempty(v)
                
                % ---- Attempt to fetch the variables representing the axes
                % for the variable of interest. We'll try the CF
                % conventions first and if that's not available we'll try
                % COARDS.
                
                att = obj.attributes(variableName);
                coordinates = value4key(att, 'coordinates');
                
                if ~isempty(coordinates)
                    % ---- Look for CF 'coordinates' attribute
                    
                    % Parse the string into white space delimited parts
                    jls = java.lang.String(coordinates);
                    p = jls.split(' ');                   % java.lang.String[]
                    axesVariableNames = cell(size(p));    % cell version of p
                    for i = 1:length(p)
                        axesVariableNames{i} = char(p(i));
                    end
                    
                else
                    % ---- Look for COARDS conventions. If any coordinate
                    % dimensions are missing we don't bother looking any
                    % up.
                    axesVariableNames = obj.axes(variableName);
                    if ~isempty(axesVariableNames)
                        for i = 1:length(axesVariableNames)
                            if isempty(axesVariableNames{i})
                                axesVariableNames = {};
                                break;
                            end
                        end
                    end
                    
                end
                
                % Testing combining the axes from both the variable axes and dataset axes
                % maybe temporary stop gap...?
                for i = 1:length(axesVariableNames)
                    axesVariables{i,1} = axesVariableNames{i};
                end
                
                if ~exist('axes', 'var')
                    try
                        dsaxes = obj.axes(variableName);
                        alreadythere = 0;
                        for i = 1:length(dsaxes)
                            if ~isempty(dsaxes{i})
                                for j = 1:length(axesVariables)
                                    if strcmp(axesVariables{j}, dsaxes{i})
                                        alreadythere = 1;
                                    end
                                end
                                if ~alreadythere
                                    axesVariables{length(axesVariables)+1,1} = dsaxes{i};
                                end
                            end
                        end
                        
                        
                        v = ncgeovariable(obj, variableName, axesVariables);
                        
                        
                        if ~isempty(v)
                            for i = 1:length(obj.variables)
                                if strcmp(obj.ncvariables{i, 1}, variableName)
                                    obj.ncvariables{i, 2} = v;
                                    break;
                                end
                            end
                        end
                    catch
                        warning('NCGEODATASET:GEOVARIABLE', 'The netcdf-java cdm contains no coordinate information associated with the variable. Returning ncvariable instead of ncgeovariable object. (Methods that rely on coordinate information like ''grid'' or ''geosubset'' are not available.');
                        v = ncvariable(obj, variableName);
                    end
                else
                    
                    v = ncgeovariable(obj, variableName, axes);
                end
                
            end
        end
        
        function e = extent(obj, variableName)
            % NCGEODATASET.extent - Function to calculate lat/lon bounding box of variable.
            % Usage: ex = nc.extent('temp')
            v = obj.geovariable(variableName);
            e = v.extent;
            
        end
        
        function te = timeextent(obj, variableName)
            % NCGEODATASET.timeextent - Function to calculate the start and stop times of for a variable.
            % Usage: t = nc.timeextent('salt')
            v = obj.geovariable(variableName);
            te = v.timeextent;
        end
        
        function tv = gettimevar(obj, variableName)
            % NCGEODATASET.gettimevar
            var = obj.geovariable(variableName);
            tv = var.gettimevar();
        end
        
        function tv = getlonvar(obj, variableName)
            % NCGEODATASET.gettimevar
            var = obj.geovariable(variableName);
            tv = var.getlonvar();
        end
        
        function tv = getlatvar(obj, variableName)
            % NCGEODATASET.gettimevar
            var = obj.geovariable(variableName);
            tv = var.getlatvar();
        end
        
        function tv = gettimename(obj, variableName)
            % NCGEODATASET.gettimename
            var = obj.geovariable(variableName);
            tv = var.gettimename();
        end
        
        function tv = getlatname(obj, variableName)
            % NCGEODATASET.gettimename
            var = obj.geovariable(variableName);
            tv = var.getlatname();
        end
        
        function tv = getlonname(obj, variableName)
            % NCGEODATASET.gettimename
            var = obj.geovariable(variableName);
            tv = var.getlonname();
        end
        
        function tn = gettimedata(obj, variableName, start, last, stride)
            % NCGEOVARIABLE.gettimedata()
            var = obj.getimevar(variableName);
            tn = var.gettimedata(start, last, stride);
        end
        
        function s = getlondata(obj, variableName, start, last, stride)
            % NCGEOVARIABLE.getlondata()
            var = obj.geovariable(variableName);
            sz = var.size();
            switch length(sz)
                case 1
                    s = var.getlondata(start:stride:last);
                case 2
                    s = var.getlondata(start(1):stride(1):last(1),start(2):stride(2):last(2));
                case 3
                    s = var.getlondata(start(1):stride(1):last(1),start(2):stride(2):last(2),start(3):stride(3):last(3));
                case 4
                    s = var.getlondata(start(1):stride(1):last(1),start(2):stride(2):last(2),start(3):stride(3):last(3),...
                        start(4):stride(4):last(4));
            end
            
        end
        
        function ln = getlatdata(obj, variableName, start, last, stride)
            % NCGEOVARIABLE.gelatdata()
            var = obj.geovariable(variableName);
            sz = var.size();
            switch length(sz)
                case 1
                    s = var.getlatdata(start:stride:last);
                case 2
                    s = var.getlatdata(start(1):stride(1):last(1),start(2):stride(2):last(2));
                case 3
                    s = var.getlatdata(start(1):stride(1):last(1),start(2):stride(2):last(2),start(3):stride(3):last(3));
                case 4
                    s = var.getlatdata(start(1):stride(1):last(1),start(2):stride(2):last(2),start(3):stride(3):last(3),...
                        start(4):stride(4):last(4));
            end
        end
        
        
        %% Should be called as ncpoint(nc), etc.
        %
        %         function p = point(obj)
        %             p = ncpoint(obj);
        %         end
        %
        %         function r = rgrid(obj)
        %             r = ncrgrid(obj);
        %         end
        %
        %         function c = cgrid(obj)
        %             c = nccgrid(obj);
        %         end
        %
        %         function sg = sgrid(obj)
        %             sg = ncsgrid(obj);
        %         end
        %
        %         function ug = ugrid(obj)
        %             ug = ncugrid(obj);
        %         end
        %%
        % CFDATASET.NUMEL Overridden function required for supporting
        % SUBSREF
        function result = numel(varargin)
            % cfdataset/numel -- Overloaded NUMEL.
            result = 1;
        end
        
        function B = subsref(obj,s)
            if isa(s(1).subs, 'cell')
                s(1).subs = s(1).subs{1};
            end
            
            switch s(1).type
                case '.'
                    if length(s) < 2
                        B = builtin('subsref',obj,s);
                    elseif length(s) == 2
                        if s(2).type == '.'
                            a = substruct('.',s(1).subs);
                            A = builtin('subsref',obj,a);
                            %                         b = substruct('.',s(2).subs,'()',s(2).subs);
                            B = builtin('subsref',A,s(2:end));
                        else
                            g = substruct('.',s(1).subs,'()',s(2).subs);
                            % g.type = '()';
                            % g.subs = s(i).subs;
                            B = builtin('subsref',obj,g);
                        end
                    elseif length(s)==3
                        switch s(2).type
                            case '.'
                                a = substruct('.',s(1).subs);
                                A = builtin('subsref',obj,a);
                                B = builtin('subsref',A,s(2:end));
                            case '()'
                                B = builtin('subsref',obj,s);
                                
                        end
                    else
                        error(['NCTOOLBOX:ncgeodataset:subsref'], ...
                            'Unexpected reference notation or method call')
                    end
                    
                case '()'
                    error('NCTOOLBOX:ncgeodataset:subsref',...
                        'Call with "()" as first type unsupported at this time')
                    
                case '{}'
                    warning('off', 'all');
                    echo off
                    v = obj.geovariable(s(1).subs);
                    echo on
                    if length(s) == 1
                        B = v;
                    elseif length(s) == 2
                        echo off
                        B = v.data(s(2).subs{:});
                        echo on
                    elseif length(s) == 3
                        echo off
                        switch s(3).subs
                            case 'data'
                                B = squeeze(v.data(s(2).subs)); % Adding squeeze of results related to Issue 23
                            case 'grid'
                                A = v.grid_interop(s(2).subs{:});
                                try %Filtering added for njtbx similar results, entire syntax will be deprecated in the future
                                    B.time = squeeze(A.time); % Adding squeeze of results related to Issue 23
                                catch me
                                end
                                try
                                    B.lon = squeeze(A.lon); % Adding squeeze of results related to Issue 23
                                catch me
                                end
                                try
                                    B.lat = squeeze(A.lat); % Adding squeeze of results related to Issue 23
                                catch me
                                end
                                try
                                    B.z = squeeze(A.z); % Adding squeeze of results related to Issue 23
                                catch me
                                end
                                try
                                    B.x = squeeze(A.x); % Adding squeeze of results related to Issue 23
                                catch me
                                end
                                try
                                    B.y = squeeze(A.y); % Adding squeeze of results related to Issue 23
                                catch me
                                end
                        end
                        echo on
                    else
                        B = v;
                        warning('on', 'all');
                    end
                    
            end
        end
        
    end  % methods end
    
    
end % class end
<|MERGE_RESOLUTION|>--- conflicted
+++ resolved
@@ -1,439 +1,435 @@
-% NCGEODATASET
-%
-% NCTOOLBOX (http://code.google.com/p/nctoolbox)
-classdef ncgeodataset < cfdataset
-    
-    properties (SetAccess = private, GetAccess = private)
-        ncvariables
-    end
-    
-    methods
-        
-        %%
-        function obj = ncgeodataset(url)
-            % NCGEODATSET  Constructor. Instantiates a NetcdfDataset pointing to the
-            % datasource specified by 'url' and uses that as the underlying
-            % dataaccess API. When instantiated, the names of all variables
-            % are fetched and stored in the 'variables' property. This can be
-            % use to open local files, files stored on an HTTP server and
-            % OpenDAP URLs.
-            obj = obj@cfdataset(url);
-            
-            % Java hashTable doens't store matlab objects SO we'll use
-            % poor man's hash of a n x 2 cell array
-            obj.ncvariables = cell(length(obj.variables), 2);
-            for i = 1:length(obj.variables)
-                obj.ncvariables{i, 1} = obj.variables{i};
-            end
-        end
-        
-        %%
-        function ax = axes(obj, variableName)
-            % ---- Attempt to fetch the variables representing the axes
-            % for the variable of interest. We'll try the CF
-            % conventions first and if that's not available we'll try
-            % COARDS.
-            
-            att = obj.attributes(variableName);
-            coordinates = value4key(att, 'coordinates');
-            
-            if ~isempty(coordinates)
-                % ---- Look for CF 'coordinates' attribute
-                
-                % Parse the string into white space delimited parts
-                jls = java.lang.String(coordinates);
-                p = jls.split(' ');                   % java.lang.String[]
-                axesVariableNames = cell(size(p));    % cell version of p
-                for i = 1:length(p)
-                    axesVariableNames{i} = char(p(i));
-                end
-                
-            else
-                % ---- Look for COARDS conventions. If any coordinate
-                % dimensions are missing we don't bother looking any
-                % up.
-                axesVariableNames = obj.axes(variableName);
-                if ~isempty(axesVariableNames)
-                    for i = 1:length(axesVariableNames)
-                        if isempty(axesVariableNames{i})
-                            axesVariableNames = {};
-                            break;
-                        end
-                    end
-                end
-                
-            end
-            
-            % Testing combining the axes from both the variable axes and dataset axes
-            % maybe temporary stop gap...?
-            for i = 1:length(axesVariableNames)
-                axesVariables{i,1} = axesVariableNames{i};
-            end
-            
-            if ~exist('axes', 'var')
-                %                 try
-                ncd = ncdataset(obj);
-                dsaxes = ncd.axes(variableName);
-                alreadythere = 0;
-                for i = 1:length(dsaxes)
-                    if ~isempty(dsaxes{i})
-                        for j = 1:length(axesVariables)
-                            if strcmp(axesVariables{j}, dsaxes{i})
-                                alreadythere = 1;
-                            end
-                        end
-                        if ~alreadythere
-                            axesVariables{length(axesVariables)+1,1} = dsaxes{i};
-                        end
-                    end
-                end
-                
-                
-                %                     v = ncgeovariable(obj, variableName, axesVariables);
-                ax = axesVariables;
-                
-                
-                %                     if ~isempty(v)
-                %                         for i = 1:length(obj.variables)
-                %                             if strcmp(obj.ncvariables{i, 1}, variableName)
-                %                                 obj.ncvariables{i, 2} = v;
-                %                                 break;
-                %                             end
-                %                         end
-                %                     end
-                %                 catch
-                %                     warning('NCGEODATASET:GEOVARIABLE', 'The netcdf-java cdm contains no coordinate information associated with the variable. Returning ncvariable instead of ncgeovariable object. (Methods that rely on coordinate information like ''grid'' or ''geosubset'' are not available.');
-                % %                     v = ncvariable(obj, variableName);
-                %                 end
-            else
-                
-                %                 v = ncgeovariable(obj, variableName, axes);
-            end
-        end
-<<<<<<< HEAD
-       
-=======
->>>>>>> 7da9e4dd
-        
-        function v = geovariable(obj, variableName, axes)
-            % NCGEODATASET.VARIABLE Returns an ncgeovariable object that provides
-            % advanced access to the data contained within that variable based on geo-
-            % graphically located data.
-            %
-            % Usage:
-            %    v = ncgeodataset.geovariable(variableName)
-            %
-            % Arguments:
-            %    variableName = A string name of the variable you want to
-            %    retrieve. you can use cfdataset.variables to obtain a list
-            %    of all variables available.
-            %
-            % Returns:
-            %
-            %    v = an instance of ncgeovariable
-            %
-            
-            % Check to see if we've aready fetched the variable of interest
-            v = value4key(obj.ncvariables, variableName);
-            if isempty(v)
-                
-                % ---- Attempt to fetch the variables representing the axes
-                % for the variable of interest. We'll try the CF
-                % conventions first and if that's not available we'll try
-                % COARDS.
-                
-                att = obj.attributes(variableName);
-                coordinates = value4key(att, 'coordinates');
-                
-                if ~isempty(coordinates)
-                    % ---- Look for CF 'coordinates' attribute
-                    
-                    % Parse the string into white space delimited parts
-                    jls = java.lang.String(coordinates);
-                    p = jls.split(' ');                   % java.lang.String[]
-                    axesVariableNames = cell(size(p));    % cell version of p
-                    for i = 1:length(p)
-                        axesVariableNames{i} = char(p(i));
-                    end
-                    
-                else
-                    % ---- Look for COARDS conventions. If any coordinate
-                    % dimensions are missing we don't bother looking any
-                    % up.
-                    axesVariableNames = obj.axes(variableName);
-                    if ~isempty(axesVariableNames)
-                        for i = 1:length(axesVariableNames)
-                            if isempty(axesVariableNames{i})
-                                axesVariableNames = {};
-                                break;
-                            end
-                        end
-                    end
-                    
-                end
-                
-                % Testing combining the axes from both the variable axes and dataset axes
-                % maybe temporary stop gap...?
-                for i = 1:length(axesVariableNames)
-                    axesVariables{i,1} = axesVariableNames{i};
-                end
-                
-                if ~exist('axes', 'var')
-                    try
-                        dsaxes = obj.axes(variableName);
-                        alreadythere = 0;
-                        for i = 1:length(dsaxes)
-                            if ~isempty(dsaxes{i})
-                                for j = 1:length(axesVariables)
-                                    if strcmp(axesVariables{j}, dsaxes{i})
-                                        alreadythere = 1;
-                                    end
-                                end
-                                if ~alreadythere
-                                    axesVariables{length(axesVariables)+1,1} = dsaxes{i};
-                                end
-                            end
-                        end
-                        
-                        
-                        v = ncgeovariable(obj, variableName, axesVariables);
-                        
-                        
-                        if ~isempty(v)
-                            for i = 1:length(obj.variables)
-                                if strcmp(obj.ncvariables{i, 1}, variableName)
-                                    obj.ncvariables{i, 2} = v;
-                                    break;
-                                end
-                            end
-                        end
-                    catch
-                        warning('NCGEODATASET:GEOVARIABLE', 'The netcdf-java cdm contains no coordinate information associated with the variable. Returning ncvariable instead of ncgeovariable object. (Methods that rely on coordinate information like ''grid'' or ''geosubset'' are not available.');
-                        v = ncvariable(obj, variableName);
-                    end
-                else
-                    
-                    v = ncgeovariable(obj, variableName, axes);
-                end
-                
-            end
-        end
-        
-        function e = extent(obj, variableName)
-            % NCGEODATASET.extent - Function to calculate lat/lon bounding box of variable.
-            % Usage: ex = nc.extent('temp')
-            v = obj.geovariable(variableName);
-            e = v.extent;
-            
-        end
-        
-        function te = timeextent(obj, variableName)
-            % NCGEODATASET.timeextent - Function to calculate the start and stop times of for a variable.
-            % Usage: t = nc.timeextent('salt')
-            v = obj.geovariable(variableName);
-            te = v.timeextent;
-        end
-        
-        function tv = gettimevar(obj, variableName)
-            % NCGEODATASET.gettimevar
-            var = obj.geovariable(variableName);
-            tv = var.gettimevar();
-        end
-        
-        function tv = getlonvar(obj, variableName)
-            % NCGEODATASET.gettimevar
-            var = obj.geovariable(variableName);
-            tv = var.getlonvar();
-        end
-        
-        function tv = getlatvar(obj, variableName)
-            % NCGEODATASET.gettimevar
-            var = obj.geovariable(variableName);
-            tv = var.getlatvar();
-        end
-        
-        function tv = gettimename(obj, variableName)
-            % NCGEODATASET.gettimename
-            var = obj.geovariable(variableName);
-            tv = var.gettimename();
-        end
-        
-        function tv = getlatname(obj, variableName)
-            % NCGEODATASET.gettimename
-            var = obj.geovariable(variableName);
-            tv = var.getlatname();
-        end
-        
-        function tv = getlonname(obj, variableName)
-            % NCGEODATASET.gettimename
-            var = obj.geovariable(variableName);
-            tv = var.getlonname();
-        end
-        
-        function tn = gettimedata(obj, variableName, start, last, stride)
-            % NCGEOVARIABLE.gettimedata()
-            var = obj.getimevar(variableName);
-            tn = var.gettimedata(start, last, stride);
-        end
-        
-        function s = getlondata(obj, variableName, start, last, stride)
-            % NCGEOVARIABLE.getlondata()
-            var = obj.geovariable(variableName);
-            sz = var.size();
-            switch length(sz)
-                case 1
-                    s = var.getlondata(start:stride:last);
-                case 2
-                    s = var.getlondata(start(1):stride(1):last(1),start(2):stride(2):last(2));
-                case 3
-                    s = var.getlondata(start(1):stride(1):last(1),start(2):stride(2):last(2),start(3):stride(3):last(3));
-                case 4
-                    s = var.getlondata(start(1):stride(1):last(1),start(2):stride(2):last(2),start(3):stride(3):last(3),...
-                        start(4):stride(4):last(4));
-            end
-            
-        end
-        
-        function ln = getlatdata(obj, variableName, start, last, stride)
-            % NCGEOVARIABLE.gelatdata()
-            var = obj.geovariable(variableName);
-            sz = var.size();
-            switch length(sz)
-                case 1
-                    s = var.getlatdata(start:stride:last);
-                case 2
-                    s = var.getlatdata(start(1):stride(1):last(1),start(2):stride(2):last(2));
-                case 3
-                    s = var.getlatdata(start(1):stride(1):last(1),start(2):stride(2):last(2),start(3):stride(3):last(3));
-                case 4
-                    s = var.getlatdata(start(1):stride(1):last(1),start(2):stride(2):last(2),start(3):stride(3):last(3),...
-                        start(4):stride(4):last(4));
-            end
-        end
-        
-        
-        %% Should be called as ncpoint(nc), etc.
-        %
-        %         function p = point(obj)
-        %             p = ncpoint(obj);
-        %         end
-        %
-        %         function r = rgrid(obj)
-        %             r = ncrgrid(obj);
-        %         end
-        %
-        %         function c = cgrid(obj)
-        %             c = nccgrid(obj);
-        %         end
-        %
-        %         function sg = sgrid(obj)
-        %             sg = ncsgrid(obj);
-        %         end
-        %
-        %         function ug = ugrid(obj)
-        %             ug = ncugrid(obj);
-        %         end
-        %%
-        % CFDATASET.NUMEL Overridden function required for supporting
-        % SUBSREF
-        function result = numel(varargin)
-            % cfdataset/numel -- Overloaded NUMEL.
-            result = 1;
-        end
-        
-        function B = subsref(obj,s)
-            if isa(s(1).subs, 'cell')
-                s(1).subs = s(1).subs{1};
-            end
-            
-            switch s(1).type
-                case '.'
-                    if length(s) < 2
-                        B = builtin('subsref',obj,s);
-                    elseif length(s) == 2
-                        if s(2).type == '.'
-                            a = substruct('.',s(1).subs);
-                            A = builtin('subsref',obj,a);
-                            %                         b = substruct('.',s(2).subs,'()',s(2).subs);
-                            B = builtin('subsref',A,s(2:end));
-                        else
-                            g = substruct('.',s(1).subs,'()',s(2).subs);
-                            % g.type = '()';
-                            % g.subs = s(i).subs;
-                            B = builtin('subsref',obj,g);
-                        end
-                    elseif length(s)==3
-                        switch s(2).type
-                            case '.'
-                                a = substruct('.',s(1).subs);
-                                A = builtin('subsref',obj,a);
-                                B = builtin('subsref',A,s(2:end));
-                            case '()'
-                                B = builtin('subsref',obj,s);
-                                
-                        end
-                    else
-                        error(['NCTOOLBOX:ncgeodataset:subsref'], ...
-                            'Unexpected reference notation or method call')
-                    end
-                    
-                case '()'
-                    error('NCTOOLBOX:ncgeodataset:subsref',...
-                        'Call with "()" as first type unsupported at this time')
-                    
-                case '{}'
-                    warning('off', 'all');
-                    echo off
-                    v = obj.geovariable(s(1).subs);
-                    echo on
-                    if length(s) == 1
-                        B = v;
-                    elseif length(s) == 2
-                        echo off
-                        B = v.data(s(2).subs{:});
-                        echo on
-                    elseif length(s) == 3
-                        echo off
-                        switch s(3).subs
-                            case 'data'
-                                B = squeeze(v.data(s(2).subs)); % Adding squeeze of results related to Issue 23
-                            case 'grid'
-                                A = v.grid_interop(s(2).subs{:});
-                                try %Filtering added for njtbx similar results, entire syntax will be deprecated in the future
-                                    B.time = squeeze(A.time); % Adding squeeze of results related to Issue 23
-                                catch me
-                                end
-                                try
-                                    B.lon = squeeze(A.lon); % Adding squeeze of results related to Issue 23
-                                catch me
-                                end
-                                try
-                                    B.lat = squeeze(A.lat); % Adding squeeze of results related to Issue 23
-                                catch me
-                                end
-                                try
-                                    B.z = squeeze(A.z); % Adding squeeze of results related to Issue 23
-                                catch me
-                                end
-                                try
-                                    B.x = squeeze(A.x); % Adding squeeze of results related to Issue 23
-                                catch me
-                                end
-                                try
-                                    B.y = squeeze(A.y); % Adding squeeze of results related to Issue 23
-                                catch me
-                                end
-                        end
-                        echo on
-                    else
-                        B = v;
-                        warning('on', 'all');
-                    end
-                    
-            end
-        end
-        
-    end  % methods end
-    
-    
-end % class end
+% NCGEODATASET
+%
+% NCTOOLBOX (http://code.google.com/p/nctoolbox)
+classdef ncgeodataset < cfdataset
+    
+    properties (SetAccess = private, GetAccess = private)
+        ncvariables
+    end
+    
+    methods
+        
+        %%
+        function obj = ncgeodataset(url)
+            % NCGEODATSET  Constructor. Instantiates a NetcdfDataset pointing to the
+            % datasource specified by 'url' and uses that as the underlying
+            % dataaccess API. When instantiated, the names of all variables
+            % are fetched and stored in the 'variables' property. This can be
+            % use to open local files, files stored on an HTTP server and
+            % OpenDAP URLs.
+            obj = obj@cfdataset(url);
+            
+            % Java hashTable doens't store matlab objects SO we'll use
+            % poor man's hash of a n x 2 cell array
+            obj.ncvariables = cell(length(obj.variables), 2);
+            for i = 1:length(obj.variables)
+                obj.ncvariables{i, 1} = obj.variables{i};
+            end
+        end
+        
+        %%
+        function ax = axes(obj, variableName)
+            % ---- Attempt to fetch the variables representing the axes
+            % for the variable of interest. We'll try the CF
+            % conventions first and if that's not available we'll try
+            % COARDS.
+            
+            att = obj.attributes(variableName);
+            coordinates = value4key(att, 'coordinates');
+            
+            if ~isempty(coordinates)
+                % ---- Look for CF 'coordinates' attribute
+                
+                % Parse the string into white space delimited parts
+                jls = java.lang.String(coordinates);
+                p = jls.split(' ');                   % java.lang.String[]
+                axesVariableNames = cell(size(p));    % cell version of p
+                for i = 1:length(p)
+                    axesVariableNames{i} = char(p(i));
+                end
+                
+            else
+                % ---- Look for COARDS conventions. If any coordinate
+                % dimensions are missing we don't bother looking any
+                % up.
+                axesVariableNames = obj.axes(variableName);
+                if ~isempty(axesVariableNames)
+                    for i = 1:length(axesVariableNames)
+                        if isempty(axesVariableNames{i})
+                            axesVariableNames = {};
+                            break;
+                        end
+                    end
+                end
+                
+            end
+            
+            % Testing combining the axes from both the variable axes and dataset axes
+            % maybe temporary stop gap...?
+            for i = 1:length(axesVariableNames)
+                axesVariables{i,1} = axesVariableNames{i};
+            end
+            
+            if ~exist('axes', 'var')
+                %                 try
+                ncd = ncdataset(obj);
+                dsaxes = ncd.axes(variableName);
+                alreadythere = 0;
+                for i = 1:length(dsaxes)
+                    if ~isempty(dsaxes{i})
+                        for j = 1:length(axesVariables)
+                            if strcmp(axesVariables{j}, dsaxes{i})
+                                alreadythere = 1;
+                            end
+                        end
+                        if ~alreadythere
+                            axesVariables{length(axesVariables)+1,1} = dsaxes{i};
+                        end
+                    end
+                end
+                
+                
+                %                     v = ncgeovariable(obj, variableName, axesVariables);
+                ax = axesVariables;
+                
+                
+                %                     if ~isempty(v)
+                %                         for i = 1:length(obj.variables)
+                %                             if strcmp(obj.ncvariables{i, 1}, variableName)
+                %                                 obj.ncvariables{i, 2} = v;
+                %                                 break;
+                %                             end
+                %                         end
+                %                     end
+                %                 catch
+                %                     warning('NCGEODATASET:GEOVARIABLE', 'The netcdf-java cdm contains no coordinate information associated with the variable. Returning ncvariable instead of ncgeovariable object. (Methods that rely on coordinate information like ''grid'' or ''geosubset'' are not available.');
+                % %                     v = ncvariable(obj, variableName);
+                %                 end
+            else
+                
+                %                 v = ncgeovariable(obj, variableName, axes);
+            end
+        end
+        
+        function v = geovariable(obj, variableName, axes)
+            % NCGEODATASET.VARIABLE Returns an ncgeovariable object that provides
+            % advanced access to the data contained within that variable based on geo-
+            % graphically located data.
+            %
+            % Usage:
+            %    v = ncgeodataset.geovariable(variableName)
+            %
+            % Arguments:
+            %    variableName = A string name of the variable you want to
+            %    retrieve. you can use cfdataset.variables to obtain a list
+            %    of all variables available.
+            %
+            % Returns:
+            %
+            %    v = an instance of ncgeovariable
+            %
+            
+            % Check to see if we've aready fetched the variable of interest
+            v = value4key(obj.ncvariables, variableName);
+            if isempty(v)
+                
+                % ---- Attempt to fetch the variables representing the axes
+                % for the variable of interest. We'll try the CF
+                % conventions first and if that's not available we'll try
+                % COARDS.
+                
+                att = obj.attributes(variableName);
+                coordinates = value4key(att, 'coordinates');
+                
+                if ~isempty(coordinates)
+                    % ---- Look for CF 'coordinates' attribute
+                    
+                    % Parse the string into white space delimited parts
+                    jls = java.lang.String(coordinates);
+                    p = jls.split(' ');                   % java.lang.String[]
+                    axesVariableNames = cell(size(p));    % cell version of p
+                    for i = 1:length(p)
+                        axesVariableNames{i} = char(p(i));
+                    end
+                    
+                else
+                    % ---- Look for COARDS conventions. If any coordinate
+                    % dimensions are missing we don't bother looking any
+                    % up.
+                    axesVariableNames = obj.axes(variableName);
+                    if ~isempty(axesVariableNames)
+                        for i = 1:length(axesVariableNames)
+                            if isempty(axesVariableNames{i})
+                                axesVariableNames = {};
+                                break;
+                            end
+                        end
+                    end
+                    
+                end
+                
+                % Testing combining the axes from both the variable axes and dataset axes
+                % maybe temporary stop gap...?
+                for i = 1:length(axesVariableNames)
+                    axesVariables{i,1} = axesVariableNames{i};
+                end
+                
+                if ~exist('axes', 'var')
+                    try
+                        dsaxes = obj.axes(variableName);
+                        alreadythere = 0;
+                        for i = 1:length(dsaxes)
+                            if ~isempty(dsaxes{i})
+                                for j = 1:length(axesVariables)
+                                    if strcmp(axesVariables{j}, dsaxes{i})
+                                        alreadythere = 1;
+                                    end
+                                end
+                                if ~alreadythere
+                                    axesVariables{length(axesVariables)+1,1} = dsaxes{i};
+                                end
+                            end
+                        end
+                        
+                        
+                        v = ncgeovariable(obj, variableName, axesVariables);
+                        
+                        
+                        if ~isempty(v)
+                            for i = 1:length(obj.variables)
+                                if strcmp(obj.ncvariables{i, 1}, variableName)
+                                    obj.ncvariables{i, 2} = v;
+                                    break;
+                                end
+                            end
+                        end
+                    catch
+                        warning('NCGEODATASET:GEOVARIABLE', 'The netcdf-java cdm contains no coordinate information associated with the variable. Returning ncvariable instead of ncgeovariable object. (Methods that rely on coordinate information like ''grid'' or ''geosubset'' are not available.');
+                        v = ncvariable(obj, variableName);
+                    end
+                else
+                    
+                    v = ncgeovariable(obj, variableName, axes);
+                end
+                
+            end
+        end
+        
+        function e = extent(obj, variableName)
+            % NCGEODATASET.extent - Function to calculate lat/lon bounding box of variable.
+            % Usage: ex = nc.extent('temp')
+            v = obj.geovariable(variableName);
+            e = v.extent;
+            
+        end
+        
+        function te = timeextent(obj, variableName)
+            % NCGEODATASET.timeextent - Function to calculate the start and stop times of for a variable.
+            % Usage: t = nc.timeextent('salt')
+            v = obj.geovariable(variableName);
+            te = v.timeextent;
+        end
+        
+        function tv = gettimevar(obj, variableName)
+            % NCGEODATASET.gettimevar
+            var = obj.geovariable(variableName);
+            tv = var.gettimevar();
+        end
+        
+        function tv = getlonvar(obj, variableName)
+            % NCGEODATASET.gettimevar
+            var = obj.geovariable(variableName);
+            tv = var.getlonvar();
+        end
+        
+        function tv = getlatvar(obj, variableName)
+            % NCGEODATASET.gettimevar
+            var = obj.geovariable(variableName);
+            tv = var.getlatvar();
+        end
+        
+        function tv = gettimename(obj, variableName)
+            % NCGEODATASET.gettimename
+            var = obj.geovariable(variableName);
+            tv = var.gettimename();
+        end
+        
+        function tv = getlatname(obj, variableName)
+            % NCGEODATASET.gettimename
+            var = obj.geovariable(variableName);
+            tv = var.getlatname();
+        end
+        
+        function tv = getlonname(obj, variableName)
+            % NCGEODATASET.gettimename
+            var = obj.geovariable(variableName);
+            tv = var.getlonname();
+        end
+        
+        function tn = gettimedata(obj, variableName, start, last, stride)
+            % NCGEOVARIABLE.gettimedata()
+            var = obj.getimevar(variableName);
+            tn = var.gettimedata(start, last, stride);
+        end
+        
+        function s = getlondata(obj, variableName, start, last, stride)
+            % NCGEOVARIABLE.getlondata()
+            var = obj.geovariable(variableName);
+            sz = var.size();
+            switch length(sz)
+                case 1
+                    s = var.getlondata(start:stride:last);
+                case 2
+                    s = var.getlondata(start(1):stride(1):last(1),start(2):stride(2):last(2));
+                case 3
+                    s = var.getlondata(start(1):stride(1):last(1),start(2):stride(2):last(2),start(3):stride(3):last(3));
+                case 4
+                    s = var.getlondata(start(1):stride(1):last(1),start(2):stride(2):last(2),start(3):stride(3):last(3),...
+                        start(4):stride(4):last(4));
+            end
+            
+        end
+        
+        function ln = getlatdata(obj, variableName, start, last, stride)
+            % NCGEOVARIABLE.gelatdata()
+            var = obj.geovariable(variableName);
+            sz = var.size();
+            switch length(sz)
+                case 1
+                    s = var.getlatdata(start:stride:last);
+                case 2
+                    s = var.getlatdata(start(1):stride(1):last(1),start(2):stride(2):last(2));
+                case 3
+                    s = var.getlatdata(start(1):stride(1):last(1),start(2):stride(2):last(2),start(3):stride(3):last(3));
+                case 4
+                    s = var.getlatdata(start(1):stride(1):last(1),start(2):stride(2):last(2),start(3):stride(3):last(3),...
+                        start(4):stride(4):last(4));
+            end
+        end
+        
+        
+        %% Should be called as ncpoint(nc), etc.
+        %
+        %         function p = point(obj)
+        %             p = ncpoint(obj);
+        %         end
+        %
+        %         function r = rgrid(obj)
+        %             r = ncrgrid(obj);
+        %         end
+        %
+        %         function c = cgrid(obj)
+        %             c = nccgrid(obj);
+        %         end
+        %
+        %         function sg = sgrid(obj)
+        %             sg = ncsgrid(obj);
+        %         end
+        %
+        %         function ug = ugrid(obj)
+        %             ug = ncugrid(obj);
+        %         end
+        %%
+        % CFDATASET.NUMEL Overridden function required for supporting
+        % SUBSREF
+        function result = numel(varargin)
+            % cfdataset/numel -- Overloaded NUMEL.
+            result = 1;
+        end
+        
+        function B = subsref(obj,s)
+            if isa(s(1).subs, 'cell')
+                s(1).subs = s(1).subs{1};
+            end
+            
+            switch s(1).type
+                case '.'
+                    if length(s) < 2
+                        B = builtin('subsref',obj,s);
+                    elseif length(s) == 2
+                        if s(2).type == '.'
+                            a = substruct('.',s(1).subs);
+                            A = builtin('subsref',obj,a);
+                            %                         b = substruct('.',s(2).subs,'()',s(2).subs);
+                            B = builtin('subsref',A,s(2:end));
+                        else
+                            g = substruct('.',s(1).subs,'()',s(2).subs);
+                            % g.type = '()';
+                            % g.subs = s(i).subs;
+                            B = builtin('subsref',obj,g);
+                        end
+                    elseif length(s)==3
+                        switch s(2).type
+                            case '.'
+                                a = substruct('.',s(1).subs);
+                                A = builtin('subsref',obj,a);
+                                B = builtin('subsref',A,s(2:end));
+                            case '()'
+                                B = builtin('subsref',obj,s);
+                                
+                        end
+                    else
+                        error(['NCTOOLBOX:ncgeodataset:subsref'], ...
+                            'Unexpected reference notation or method call')
+                    end
+                    
+                case '()'
+                    error('NCTOOLBOX:ncgeodataset:subsref',...
+                        'Call with "()" as first type unsupported at this time')
+                    
+                case '{}'
+                    warning('off', 'all');
+                    echo off
+                    v = obj.geovariable(s(1).subs);
+                    echo on
+                    if length(s) == 1
+                        B = v;
+                    elseif length(s) == 2
+                        echo off
+                        B = v.data(s(2).subs{:});
+                        echo on
+                    elseif length(s) == 3
+                        echo off
+                        switch s(3).subs
+                            case 'data'
+                                B = squeeze(v.data(s(2).subs)); % Adding squeeze of results related to Issue 23
+                            case 'grid'
+                                A = v.grid_interop(s(2).subs{:});
+                                try %Filtering added for njtbx similar results, entire syntax will be deprecated in the future
+                                    B.time = squeeze(A.time); % Adding squeeze of results related to Issue 23
+                                catch me
+                                end
+                                try
+                                    B.lon = squeeze(A.lon); % Adding squeeze of results related to Issue 23
+                                catch me
+                                end
+                                try
+                                    B.lat = squeeze(A.lat); % Adding squeeze of results related to Issue 23
+                                catch me
+                                end
+                                try
+                                    B.z = squeeze(A.z); % Adding squeeze of results related to Issue 23
+                                catch me
+                                end
+                                try
+                                    B.x = squeeze(A.x); % Adding squeeze of results related to Issue 23
+                                catch me
+                                end
+                                try
+                                    B.y = squeeze(A.y); % Adding squeeze of results related to Issue 23
+                                catch me
+                                end
+                        end
+                        echo on
+                    else
+                        B = v;
+                        warning('on', 'all');
+                    end
+                    
+            end
+        end
+        
+    end  % methods end
+    
+    
+end % class end