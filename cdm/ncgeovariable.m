% NCGEOVARIABLE Provide advanced access to variables and their related
% dimensions.
%
% NCGEOVARIABLE is used to retrieve data for a given variable as well as the
% variables associated coordinate dimensions.
%
%
% Example of use:
%  ds = cfdataset('http://dods.mbari.org/cgi-bin/nph-nc/data/ssdsdata/deployments/m1/200810/OS_M1_20081008_TS.nc');
%  v = ds.variable('TEMP');
%  t = v.data([1 1 1 1], [100 5 1 1]);
%  % Look at properties
%  v.name
%  v.axes
%
% NCTOOLBOX (http://code.google.com/p/nctoolbox)
classdef ncgeovariable < ncvariable
    
    properties (SetAccess = private)
        %         dataset          % ncdataset instance
    end
    
    properties (Dependent = true)
        %         name            % The string variable name that this object represents
        %         attributes\
        %         axes
    end
    
    properties (SetAccess = private, GetAccess = protected)
        %         variable        % ucar.nc2.Variable instance. Represents the data
        %         axesVariables    % ucar.nc2.Variable instance. Represents the data.
        
    end
    
    properties (SetAccess = private, GetAccess = private)
        %         variable        % ucar.nc2.Variable instance. Represents the data
        %         axesVariables    % ucar.nc2.Variable instance. Represents the data.
        axes_info % list of axes names and the dimensions in one cell dict
    end
    
    methods
        
        %%
        function obj = ncgeovariable(src, variableName, axesVariableNames)
            % NCGEOVARIABLE.NCGEOVARIABLE  Constructor.
            %
            % Use as:
            %    v = ncvariable(src, variableName)
            %    v = ncvariable(src, variableName, axesVariableNames)
            %
            obj = obj@ncvariable(src, variableName, axesVariableNames);
            
            
        end % ncgeovariable end
        
        function a = get.axes_info(src)
            switch length(src.size)
                case 1
                    a = fieldnames( src.grid_interop(1,1,1));
                    b = fieldnames( src.grid(1,1,1));
                case 2
                    a = fieldnames( src.grid_interop([1,1],[1,1],[1,1]));
                    b = fieldnames( src.grid([1,1],[1,1],[1,1]));
                case 3
                    a = fieldnames( src.grid_interop([1,1,1], [1,1,1], [1,1,1]));
                    b = fieldnames( src.grid([1,1,1], [1,1,1], [1,1,1]));
                case 4
                    a = fieldnames( src.grid_interop([1,1,1,1], [1,1,1,1], [1,1,1,1]));
                    b = fieldnames( src.grid([1,1,1,1], [1,1,1,1], [1,1,1,1]));
                case 5
                    a = fieldnames( src.grid_interop([1,1,1,1,1], [1,1,1,1,1], [1,1,1,1,1]));
                    b = fieldnames( src.grid([1,1,1,1,1], [1,1,1,1,1], [1,1,1,1,1]));
                case 6
                    a = fieldnames( src.grid_interop([1,1,1,1,1,1], [1,1,1,1,1,1], [1,1,1,1,1,1]));
                    b = fieldnames( src.grid([1,1,1,1,1,1], [1,1,1,1,1,1], [1,1,1,1,1,1]));
            end
            len = length(a);
            for i = 1:len
                a{i, 2} = src.dataset.size(b{i});
            end
            
        end
        
        function e = extent(src)
            % NCGEOVARIABLE.extent - Function to find geographic bounding box coordinates.
            % Usage e = var.extent;
             s = src.size;
             lens = length(s);
             first = ones(1,lens);
             if lens > 1
                 s(1) = 1;
                 if lens > 3;
                     s(2) = 1;
                 end
             end
             stride = first;
%             switch length(s) % hopefully this speeds up the grid_interop call when time is involved
%                 case 1
%                     g = src.grid_interop(:);
%                 case 2
%                     g = src.grid_interop(:,:);
%                 case 3
%                     g = src.grid_interop(1,:,:);
%                 case 4
                    g = src.grid_interop(first, s, stride);
%             end
            e.lon = [min(min(g.lon)) max(max(g.lon))];
            e.lat = [min(min(g.lat)) max(max(g.lat))];
        end % end extent
        
        function te = timeextent(src)
            % NCGEOVARIABLE.timeextent - Function to find the start and stop time of the variable.
            % Usage e = var.timeextent;
            s = src.size;
            lens = length(s);
            first = ones(1, lens);
            stride = first;
            last = first;
            last(1) = s(1);
            
            %                     g1 = src.grid_interop(first, first, stride);
            %                     g2 = src.grid_interop(s, s, stride);
            g = src.grid_interop(first, last, stride);
            
            %             te = [g1.time g2.time];
            if isfield(g, 'time')
                te = [min(g.time) max(g.time)];
            else
                error('NCGEOVARIABLE:TIMEEXTENT',...
                    'There appears to be no time axis associated with the variable.');
            end
        
        end % end timeextent
        
        function ig = grid_interop(src, first, last, stride)
            % NCGEOVARIABLE.GRID_INTEROP - Method to get the coordinate variables and their data as a
            % a structure with standardized field names for lat, lon, time, and z. Other coordiante variables
            % that are not recognized by netcdf-java as the previous four types have field names directly
            % taken from their variable names.
            % Useage: >> gridstruct = geovar.grid_interop(1,:,:,1:2:50);
            
            g = src.grid(first, last, stride);
            names = fieldnames(g);
            
            for i = 1:length(names); % loop through fields returned by grid
                tempname = names{i};
                javaaxisvar  =   src.dataset.netcdf.findVariable(tempname);
                type = char(javaaxisvar.getAxisType());
                if isempty(type)
                    ig.(tempname) = g.(tempname);
                else
                    switch type
                        case 'Height'
                            pos_z = char(javaaxisvar.getPositive());
                            if strcmpi(pos_z, 'POSITIVE_DOWN')
                                tmp = g.(tempname);
                                ig.z = tmp.*-1; %adjust for positive direction
                            elseif strcmpi(pos_z, 'down')
                                tmp = g.(tempname);
                                ig.z = tmp.*-1; %adjust for positive direction
                            else
                                ig.z = g.(tempname);
                            end
                            
                        case 'GeoZ'
                            pos_z = char(javaaxisvar.getPositive());
                            z_sn = src.dataset.attribute(tempname, 'standard_name');
                            k = strfind(z_sn, 'ocean_s');
                            switch isempty(k)
                                case 0
                                    %                       n = max(size(src.size));
                                    %                       trange = java.util.ArrayList(n);
                                    %                       zrange = trange;
                                    %                       xrange = trange;
                                    %                       yrange = trange;
                                    trange = ucar.ma2.Range(first(1) - 1, last(1) - 1, stride(1));
                                    zrange = ucar.ma2.Range(first(2) - 1, last(2) - 1, stride(2));
                                    xrange = ucar.ma2.Range(first(4) - 1, last(4) - 1, stride(4));
                                    yrange = ucar.ma2.Range(first(3) - 1, last(3) - 1, stride(3));
                                    %                       coordinates.GridCoordSys.getVerticalTransform.getCoordinateArray
                                    %                          temp = src.variable.getCoordinateSystems();
                                    griddataset = ucar.nc2.dt.grid.GridDataset.open(src.dataset.location);
                                    grid = griddataset.findGridByName(src.name);
                                    grid = grid.getCoordinateSystem();
                                    subgrid = grid.getVerticalTransform();
                                    subgrid = subgrid.subset(trange, zrange, yrange, xrange); %tempfortesting arc 10/18
                                    %
                                    % It looks like this dataset (http://geoport.whoi.edu/thredds/dodsC/usgs/vault0/models/examples/bora_feb.nc)
                                    % works when the vertical transform isnt subset. NJTBX uses the same methodology but subsets the resulting
                                    % z coordinate field in matlab after calling the getCoordinateArray method, not before in the java.
                                    % Should I implement a try and then default to subsetting afterwards on catch? Or should I just always do it
                                    % after? I am choosing the former. Anyone have any thoughts on the matter? -acrosby
                                    try
                                        try
                                            try
                                                for q = first(1):stride(1):last(1)
%                                                     grid = griddataset.findGridByName(src.name);
%                                                     subgrid = grid.getCoordinateSystem();
                                                    array = subgrid.getCoordinateArray(q-1);
                                                    ig.z(q, :, :, :) = array.copyToNDJavaArray();
                                                end
                                            catch me
                                                c = 1;
                                                for q = first(1):stride(1):last(1)
<<<<<<< HEAD
%                                                     grid = griddataset.findGridByName(src.name);
%                                                     grid = grid.getCoordinateSystem();
                                                    subgrid = grid.getVerticalTransform();
                                                    
=======
                                                    %subgrid = grid.getVerticalTransform();
>>>>>>> dfd9db55
                                                    array = subgrid.getCoordinateArray(q-1); % Issue 27 is failing here...
                                                    z(c, :, :, :) = array.copyToNDJavaArray();
                                                    c = c + 1;
                                                end
                                                ig.z = z(:, first(2):stride(2):last(2),  first(3):stride(3):last(3),  first(4):stride(4):last(4));
                                            end
                                        catch me
                                            array = subgrid.getCoordinateArray(0);
                                            ig.z = array.copyToNDJavaArray();
                                        end
<<<<<<< HEAD
                                    catch me                                        
                                        disp('Could you please add the code you are trying to run to Issue 27 at the nctoolbox issue tracking site.');
                                        web http://code.google.com/p/nctoolbox/issues/detail?id=27
                                        me.throw()
                                        % me.error('There is a problem applying the vertical coordinate tranform and subsetting the resuting values.');
=======
                                    catch me
                                        
                                        disp('Could you please add the code you are trying to run to Issue 27 at the nctoolbox issue tracking site.');
                                        web http://code.google.com/p/nctoolbox/issues/detail?id=27
%                                         me.error('There is a problem applying the vertical coordinate tranform and subsetting the resuting values.');
                                        me.throw()
>>>>>>> dfd9db55
                                    end
                                    
                                otherwise
                                    
                                    if strcmp(pos_z, 'POSITIVE_DOWN')
                                        tmp = g.(tempname);
                                        ig.z = tmp.*-1; %adjust for positive direction
                                    else
                                        ig.z = g.(tempname);
                                    end
                            end
                            
                            
                        case 'Time'
                            tmp = g.(tempname);
                            t_converted = src.dataset.time(tempname, tmp);
                            ig.time = t_converted;
                            
                            %                     case 'RunTime'
                            %                       tmp = obj.dataset.data(name, vFirst, vLast, vStride);
                            %                       t_converted = obj.dataset.time(name, tmp);
                            %                       data.(type) = t_converted;
                            
                        case 'Lon'
                            tmp = g.(tempname);
%                             ind = find(tmp > 180); % convert 0-360 convention to -180-180
%                             tmp(ind) = tmp(ind)-360;
                            ig.lon = tmp;    
                        case 'Lat'
                            ig.lat = g.(tempname);
                            
                        case 'GeoY'
                            ig.y = g.(tempname);
                            if exist('griddataset', 'var')
                                grid = griddataset.findGridByName(src.name);
                                grid = grid.getCoordinateSystem();
                            else
                                griddataset = ucar.nc2.dt.grid.GridDataset.open(src.dataset.location);
                                grid = griddataset.findGridByName(src.name);
                                grid = grid.getCoordinateSystem();
                            end
                            try
                                %ig.y = grid.getYHorizAxis;
                                %ig.x = grid.getXHorizAxis;
                                [x, y] = meshgrid(g.x,g.y);
                                s = size(x);
                                x = reshape(x, [1 numel(x)]);
                                y = reshape(y, [1 numel(y)]);
                                tempXY = [x; y];
                                projection = grid.getProjection();
                                tempLatLon = projection.projToLatLon(tempXY);
                                ig.lat = reshape(tempLatLon(1,:), s); 
                                ig.lon = reshape(tempLatLon(2,:), s); 
                                
                            catch me
                            end

%                         case 'GeoX'
%                             ig.x = g.(tempname);
%                             if exist('griddataset', 'var')
%                                 grid = griddataset.findGridByName(src.name);
%                                 grid = grid.getCoordinateSystem();
%                             else
%                                 griddataset = ucar.nc2.dt.grid.GridDataset.open(src.dataset.location);
%                                 grid = griddataset.findGridByName(src.name);
%                                 grid = grid.getCoordinateSystem();
%                                 
%                             end
%                             try
%                                 ig.x = grid.getXHorizAxis;
%                                 projection = grid.getProjection();
%                                 ig.lon = projection.projToLatLon();
%                             catch me
%                             end

                
                        otherwise
                            ig.(tempname) = g.(tempname);
                            
                    end % end switch on type
                end % end is type empty or not if statement
            end % end loop through field names
            
        end % grid_interop end
        
        function tw = timewindow(src, varargin)
            % NCGEOVARIABLE.TIMEWINDOW - Function to pull the time coordinates within the specified
            % start and stop times from the variable object.
            % Useage: >> time = geovar.timewindow([2004 1 1 0 0 0], [2005 12 31 0 0 0]);
            %              >> time = geovar.timewindow(731947, 732677);
            if nargin < 3
                d = src.timewindowij(varargin{1});
            elseif nargin == 3
                d = src.timewindowij(varargin{1}, varargin{2});
            else
                error('NCGEOVARIABLE:TIMEWINDOW',...
                    'Too many input arugments.');
            end
            tw = d;
        end
        
        function tv = gettimevar(src)
            % NCGEOVARIABLE.gettimevar()
            tn = src.gettimename();
            tv = src.dataset.geovariable(tn);
        end
        
        function lv = getlonvar(src)
            % NCGEOVARIABLE.getlonvar()
            tn = src.getlonname();
            lv = src.dataset.geovariable(tn);
        end
        
        function lv = getlatvar(src)
            % NCGEOVARIABLE.getlatvar()
            tn = src.getlatname();
            lv = src.dataset.geovariable(tn);
        end
        
        function tn = gettimename(src)
            % NCGEOVARIABLE.gettimename()
            for i = 1:length(src.axes)
                tempname = src.axes{i};
                javaaxisvar  =   src.dataset.netcdf.findVariable(tempname);
                type{i} = char(javaaxisvar.getAxisType());
            end
            match = strcmp('Time', type);
            tn = src.axes(match);
        end
        
        function ln = getlonname(src)
            % NCGEOVARIABLE.getlonname()
            for i = 1:length(src.axes)
                tempname = src.axes{i};
                javaaxisvar  =   src.dataset.netcdf.findVariable(tempname);
                type{i} = char(javaaxisvar.getAxisType());
            end
            match = strcmp('Lon', type);
            ln = src.axes(match);
        end
        
        function ln = getlatname(src)
            % NCGEOVARIABLE.gelatname()
            for i = 1:length(src.axes)
                tempname = src.axes{i};
                javaaxisvar  =   src.dataset.netcdf.findVariable(tempname);
                type{i} = char(javaaxisvar.getAxisType());
            end
            match = strcmp('Lat', type);
            ln = src.axes(match);
        end
        
         function tn = gettimedata(src, start, last, stride)
            % NCGEOVARIABLE.gettimedata()
            var = src.gettimevar;
            tn = var.data(start, last, stride);
            tn = var.dataset.time(src.gettimename, tn);
        end
        
        function s = getlondata(src, start, last, stride)
            % NCGEOVARIABLE.getlondata()
            v = src.getlonvar;
            sz = src.size();
            lonsize = v.size();
            lonlocation = find(sz==lonsize(1));
             if length(lonsize) == 1
                lonstart = start(lonlocation);
                lonlast = last(lonlocation);
                lonstride = stride(lonlocation);
            else
                lonstart = start(lonlocation:lonlocation+1);
                lonlast = last(lonlocation:lonlocation+1);
                lonstride = stride(lonlocation:lonlocation+1);
            end
            switch length(lonsize)
                  case 1
                    s = v.data(lonstart:lonstride:lonlast);
                  case 2
                    s = v.data(lonstart(1):lonstride(1):lonlast(1),lonstart(2):lonstride(2):lonlast(2));
                  case 3
                    s = v.data(lonstart(1):lonstride(1):lonlast(1), lonstart(2):lonstride(2):lonlast(2), lonstart(3):lonstride(3):lonlast(3));
                  case 4
                    s = v.data(lonstart(1):lonstride(1):lonlast(1), lonstart(2):lonstride(2):lonlast(2), lonstart(3):lonstride(3):lonlast(3),...
                      lonstart(4):lonstride(4):lonlast(4));
            end
        end
        
        function s = getlatdata(src, start, last, stride)
            % NCGEOVARIABLE.gelatdata()
            v = src.getlatvar;
            sz = src.size();
            latsize = v.size();
            latlocation = find(sz==latsize(1));
            if length(latsize) == 1
                latstart = start(latlocation);
                latlast = last(latlocation);
                latstride = stride(latlocation);
            else
                latstart = start(latlocation:latlocation+1);
                latlast = last(latlocation:latlocation+1);
                latstride = stride(latlocation:latlocation+1);
            end
            switch length(latsize)
                  case 1
                    s = v.data(latstart:latstride:latlast);
                  case 2
                    s = v.data(latstart(1):latstride(1):latlast(1),latstart(2):latstride(2):latlast(2));
                  case 3
                    s = v.data(latstart(1):latstride(1):latlast(1), latstart(2):latstride(2):latlast(2), latstart(3):latstride(3):latlast(3));
                  case 4
                    s = v.data(latstart(1):latstride(1):latlast(1), latstart(2):latstride(2):latlast(2), latstart(3):latstride(3):latlast(3),...
                      latstart(4):latstride(4):latlast(4));
            end
        end
        
        
        
        %% These functions would rather output multiple outputs instead of struct, must reconcile
        %     with the subsref in either ncgeovariable or ncvariable. Wait, why, then, does geoij work???
        function d = timewindowij(src, varargin)
            % NCGEOVARIABLE.TIMEWINDOWIJ - Function to get indices from start and stop times for sub-
            % setting. TODO: There must be a better/fast way to do this using the java library.
            % Useage: >> timestruct = geovar.timewindowij([2004 1 1 0 0 0], [2005 12 31 0 0 0]);
            %              >> timestruct = geovar.timewindowij(731947, 732677);
            % Result: time.time = time data
            %            time.index = time indices
            s = src.size;
            first = ones(1, length(s));
            last = s;
            stride = first;
            g = src.grid_interop(first, last, stride);
            
            if isfield(g, 'time') % are any of the fields recognized as time explictly
                if nargin > 2 % If two times are input, do window
                    starttime = datenum(varargin{1});
                    stoptime = datenum(varargin{2});
                    if isempty(starttime)
                        starttime = g.time(1);
                    end
                    if isempty(stoptime)
                        stoptime = g.time(end);
                    end
                    
                    t_index1 = g.time >= starttime;
                    t_index2 = g.time <= stoptime;
                    d.index = find(t_index1==t_index2);
                    d.time = g.time(d.index);
                elseif nargin < 3 % If theres only one time, do nearest
                    neartime = datenum(varargin{1});
                    diff = abs(g.time-neartime);
                    ind = find(diff==min(diff));
                    d.index = ind(1);
                    d.time = g.time(d.index);
                    if length(ind) > 1;
                        warning('NCGEOVARIABLE:TIMEWINDOWIJ',...
                            ['Multiple time indices determined to be nearest to the supplied time,'...
                            'only the first index was output.']);
                    end
                end
            else
                me = MException(['NCTOOLBOX:ncgeovariable:timewindowij'], ...
                    'No grid variable returned as time.');
                me.throw;
            end
        end % end timewindowij
        
        function d = geosubset(obj, struct)
            % NCGEOVARIABLE.GEOSUBSET -
            % Create subset structure:
            % s.time=[now-3 now]; % Can be omitted or s.t_index=[i1 i2]; can be used for subsetting time using indices
            % s.t_stride=2; % Can be omitted
            % s.lat=[22 27];
            % s.lon=[117 123];
            % s.h_stride=[2 2]; % Can be omitted
            % s.z_index=[1 30]; % Can be omitted
            % s.v_stride=2; % Can be omitted
            %
            % Usage:
            % sub = gvar.geosubset(s); % Subset method
            %
            % Returns:
            % Structure with fields 'data' for data values, and 'grid' for structure of coordinate variables
            % (that come from grid_interop).
            
            
            %           if ~regexp(obj.dataset.attribute('Conventions'), 'UGRID')
            nums = obj.size;
            if isfield(struct, 'h_stride');
                if length(struct.h_stride) < 2
                    struct.h_stride(1, 2) = struct.h_stride(1,1); % Resoltution to Issue 24
                end
            else
                struct.h_stride = [1 1];
            end
            
            if isfield(struct, 'v_stride');
            else
                struct.v_stride = 1;
            end
            
            if isfield(struct, 't_stride');
            else
                struct.t_stride = 1;
            end
            
            [indstart_r indend_r indstart_c indend_c] = obj.geoij(struct);
            
            if ~isempty(indstart_r)
                if isfield(struct, 'time') % Deal with time (values) or t_index (indices) bounds
                    if iscell(struct.time)
                        switch length(struct.time)
                            case 1
                                t = obj.timewindowij(struct.time{1});
                                tmin_i = t.index;
                                tmax_i = t.index;
                            case 2
                                t = obj.timewindowij(struct.time{1}, struct.time{2});
                                tmin_i = min(t.index);
                                tmax_i = max(t.index);
                        end
                    else
                        if ischar(struct.time)
                            t = obj.timewindowij(struct.time);
                            tmin_i = t.index;
                            tmax_i = t.index;
                        elseif isarray(struct.time)
                            t = obj.timewindowij(struct.time);
                            tmin_i = t.index;
                            tmax_i = t.index;
                        else
                            switch length(struct.time)
                                case 1
                                    t = obj.timewindowij(struct.time);
                                    tmin_i = t.index;
                                    tmax_i = t.index;
                                case 2
                                    t = obj.timewindowij(struct.time(1), struct.time(2));
                                    tmin_i = min(t.index);
                                    tmax_i = max(t.index);
                                otherwise % for anything else assume that it is a single datevec
                                    t = obj.timewindowij(struct.time);
                                    tmin_i = t.index;
                                    tmax_i = t.index;
                            end
                        end
                    end
                elseif isfield(struct, 't_index') % check for 1 time index not the same time index twice $$$$$$$$$$$$
                    if iscell(struct.t_index)
                        switch length(t_index)
                            case 1
                                if numel(struct.t_index{1}) > 1 % check to see if someone used str or datevec by accident
                                    me = MException(['NCTOOLBOX:ncgeovariable:geosubset'], ...
                                        'Expected min time to be an index/integer.');
                                    me.throw;
                                else
                                    tmin_i = struct.t_index{1};
                                end
                            case 2
                                if numel(struct.t_index{1}) > 1 % check to see if someone used str or datevec by accident
                                    me = MException(['NCTOOLBOX:ncgeovariable:geosubset'], ...
                                        'Expected min time to be an index/integer.');
                                    me.throw;
                                else
                                    tmin_i = struct.t_index{1};
                                end
                                if numel(struct.t_index{2}) > 1 % check to see if someone used str or datevec by accident
                                    me = MException(['NCTOOLBOX:' mfilename ':geosubset'], ...
                                        'Expected max time to be an index/integer.');
                                    me.throw;
                                else
                                    tmax_i = struct.t_index{2};
                                end
                        end
                    else
                        switch length(struct.t_index)
                            case 1
                                tmin_i = struct.t_index(1);
                                tmax_i = struct.t_index(1);
                            case 2
                                tmin_i = struct.t_index(1);
                                tmax_i = struct.t_index(2);
                        end
                    end
                else
                    tmin_i = 1;
                    tmax_i = nums(1);
                end
                
                order = obj.getaxesorder;
                
                if isfield(struct, 'z_index')
                    switch length(struct.z_index)
                        case 1
                            zmin = struct.z_index;
                            zmax = struct.z_index;
                        case 2
                            zmin = struct.z_index(1);
                            zmax = struct.z_index(2);
                    end
                else
                    if isfield(order, 'z')
                        zmin = 1;
                        zmax = nums(order.z);
                    else
                        order.z = [];
                        zmin = [];
                        zmax = [];
                    end
                end

                if length(nums) < 2
                    me = MException(['NCTOOLBOX:ncgeovariable:geosubset'], ...
                        ['Expected data of ', obj.name, ' to be at least rank 2.']);
                    me.throw;
                else
                    first = ones([1, length(nums)]);
                    stride = ones([1, length(nums)]);
                    last = nums;
                    
                    if order.lon ~= order.lat      
                        stride(order.time)   = struct.t_stride; 
                        stride(order.z)         = struct.v_stride;
                        stride(order.lon)     = struct.h_stride(2);
                        stride(order.lat)      = struct.h_stride(1);
                    else
                        order.lat = order.lon + 1;
                        stride(order.time)   = struct.t_stride;
                        stride(order.z)         = struct.v_stride;
                        stride(order.lon)     = struct.h_stride(1);
                        stride(order.lat)      = struct.h_stride(2);
                    end
                    first(order.time)   = tmin_i;
                    first(order.z)         = zmin;
                    first(order.lon)     = indstart_r;
                    first(order.lat)      = indstart_c;
                    last(order.time)   = tmax_i;
                    last(order.z)         = zmax;
                    last(order.lon)     = indend_r;
                    last(order.lat)      = indend_c;
                    
                    %                 else
                    %                     me = MException(['NCTOOLBOX:ncgeovariable:geosubset'], ...
                    %                         ['Expected shape of data of ', obj.name, ' to be less than rank 5.']);
                    %                     me.throw;
                end
                
                % Get the corresponding data and interop grid...
                d.data = obj.data(first, last, stride);
                d.grid = obj.grid_interop(first, last, stride);
                %           else
                %             ugrid = ncugrid(obj); % Starting to add place holders for ugrid subsetting functionality
                %             d = ugrid.unstructuredLatLonSubset(struct);
                %           end % end of ugrid if
            else
                me = MException(['NCTOOLBOX:ncgeovariable:geosubset'], ...
                        ['No indices returned cooresponding to geographic subset.']);
                me.throw;
            end
        end % end of geosubset
        %%
        function [indstart_r indend_r indstart_c indend_c] =...
                geoij(obj, struct)
            % GEOVARIABLE.GEOIJ - Function to return start and stop indices for rows and columns if the
            % the lat/lon grids are rank 2, but if the grids are vectors the function returns start and stop
            % indices of lon and then lat (in that order).
            %
            % Usage: >> [firstrow, lastrow, firstcol, lastcol] = geoij(geovar, subsetstruct)
            %            >> [firstlon, lastlon, firstlat, lastlat] = geoij(geovar, subsetstruct) % if lat/lon are vector
            %
            %
            %             s = obj.size;
            %             first = ones(1, length(s));
            %             last = s;
            %             stride = first;
            %             g = obj.grid_interop(first, last, stride); % this is doing the whole thing
            %           h = 0;
            flag = 0;
            
            warning off
            switch  length(obj.size)
                case 1
                    g.lon = obj.getlondata(1, obj.size, 1);
                    g.lat = obj.getlatdata(1, obj.size, 1);
                case 2
                    g.lon = obj.getlondata([1, 1], obj.size, [1, 1]);
                    g.lat = obj.getlatdata([1, 1], obj.size, [1, 1]);
                case 3
                    g.lon = obj.getlondata([1, 1, 1], obj.size, [1, 1, 1]);
                    g.lat = obj.getlatdata([1, 1, 1], obj.size, [1, 1, 1]);
                case 4
                    g.lon = obj.getlondata([1, 1, 1, 1], obj.size, [1, 1, 1, 1]);
                    g.lat = obj.getlatdata([1, 1, 1, 1], obj.size, [1, 1, 1, 1]);
            end
            warning on
            
            if max(g.lon) > 360
                if min(g.lon) <~ 0
                    ind = find(g.lon < 0); % convert 0-360 convention to -180/180
                    g.lon(ind) = g.lon(ind)+360;
                else
                    error('NCGEOVARIABLE:GEOIJ',...
                        'Longitude contains values that follow both -180/180 and 0/360+ conventions; can not subset.');
                end
            elseif min(g.lon) <~ 0
                % Do nothing, we assume that input is in -180/180 conventions. And this means that the data is too.
            elseif max(g.lon) > 180
                g.lon = g.lon - 360;
            end
            
    
        
        %Unpack geosubset_structure
        if isfield(struct, 'lat');
            switch length(struct.lat)
                case 1
                        flag = 1;
                    case 2
                        north_max = struct.lat(2);
                        north_min = struct.lat(1);
                end
                
            else
                north_max = max(g.lat);
                north_min = min(g.lat);
            end
            
            if isfield(struct,'lon');
                switch length(struct.lon)
                    case 1
                        flag = 1;
                    case 2
                        east_max = struct.lon(2);
                        east_min = struct.lon(1);
                end
                
            else
                east_max = max(g.lon);
                east_min = min(g.lon);
            end
            
            switch flag
                case 0
                    if ~isvector(g.lat)
                        [indlat_l1] = ((g.lat <= north_max)); %2d
                        [indlat_l2] = ((g.lat >= north_min)); %2d
                        [indlat_r indlat_c] = find((indlat_l1&indlat_l2)); % 1d each
                        indlon_l1 = zeros(size(indlat_l1));
                        indlon_l2 = zeros(size(indlat_l1));
                        for i = 1:length(indlat_r)
                            if g.lon(indlat_r(i), indlat_c(i)) <= east_max;
                                indlon_l1(indlat_r(i), indlat_c(i)) = true;
                            end
                            if g.lon(indlat_r(i), indlat_c(i)) >= east_min;
                                indlon_l2(indlat_r(i), indlat_c(i)) = true;
                            end
                        end
                        [ind_r, ind_c] = find((indlon_l1&indlon_l2));
                        indstart_c = min(ind_c); % Out
                        indend_c = max(ind_c);
                        indstart_r = min(ind_r);
                        indend_r = max(ind_r);
                    else
                        indlat1 = (g.lat <= north_max);
                        indlat2 = (g.lat >= north_min);
                        indlat = find(indlat1&indlat2);
                        indlon1 = (g.lon <= east_max);
                        indlon2 = (g.lon >= east_min);
                        indlon = find(indlon1&indlon2);
                        % Out
                        attrs = obj.dataset.attributes;
                        key = value4key(attrs, 'CF:featureType');
                        
                        if strcmp(key, 'timeSeries')
                            a = [];
                            for i = 1:length(indlon)
                                if ~isempty(find(indlon(i)==indlat, 1))
                                    a(length(a)+1) = indlon(i);
                                end
                            end
                            indstart_c = min(a);
                            indend_c = max(a);
                            indstart_r = min(a);
                            indend_r = max(a);
                        else
                            indstart_c = min(indlon); % testing temp, i switched lon and lat here
                            indend_c = max(indlon);
                            indstart_r = min(indlat);
                            indend_r = max(indlat);
                            %
                        end
                    end
                case 1
                    if isvector(g.lat)
                        indstart_c = near(g.lon,struct.lon);
                        indstart_r = near(g.lat,struct.lat);
                        indend_c = indstart_c;
                        indend_r = indstart_r;
                    else
                        % This way does't require the addtional step, or the additional function and is verified
                        % to return the same results as using nearxy with first output and ind2ij.
                        % Ind2ij doesn't seem to add any value to the toolbox, everything is already here to
                        % get rows and columns. The third nearxy output can remain private if it confusing to
                        % users (no mention of it in help docs).
                        [a b indexes] = nearxy(g.lon, g.lat, struct.lon, struct.lat);
                        indstart_c = indexes(2);
                        indend_c = indexes(2);
                        indstart_r = indexes(1);
                        indend_r = indexes(1);
                    end
            end
        end % end geoij
        
        function order = getaxesorder(obj)
            %             permute_nums = fliplr(obj.axes_info);
            ainfo = obj.axes_info;
            siz = obj.size;
            for i = 1:length(ainfo(:, 1))
                order.(ainfo{i,1}) = find(siz==ainfo{i, 2}(1));
            end
            
        end
        
        function sref = subsref(obj,s)
            switch s(1).type
                % Use the built-in subsref for dot notation
                case '.'
                    switch s(1).subs
                        case 'gettimedata'
                            switch length(s)
                                case 1
                                    sref = obj;
                                case 2
                                    nums = obj.size;
                                    [first last stride] = indexing(s(2).subs, double(nums));
                                    sref = obj.gettimedata(first, last, stride);
                            end
                            case 'getlondata'
                            switch length(s)
                                case 1
                                    sref = obj;
                                case 2
                                    nums = obj.size;
                                    [first last stride] = indexing(s(2).subs, double(nums));
                                    sref = obj.getlondata(first, last, stride);
                            end
                            case 'getlatdata'
                            switch length(s)
                                case 1
                                    sref = obj;
                                case 2
                                    nums = obj.size;
                                    [first last stride] = indexing(s(2).subs, double(nums));
                                    sref = obj.getlatdata(first, last, stride);
                            end
                        case 'grid_interop'
                            switch length(s)
                                case 1
                                    sref = obj;
                                case 2
                                    nums = obj.size;
                                    [first last stride] = indexing(s(2).subs, double(nums));
                                    sref = obj.grid_interop(first, last, stride);
                            end
                        case 'data'
                            nums = size(obj);
                            if ~isempty(nums)
                                switch length(s)
                                    case 1
                                        sref = obj;
                                    case 2
                                        [first last stride] = indexing(s(2).subs, double(nums));
                                        sref = obj.data(first, last, stride);
                                end
                                
                            else
                                sref = obj.data;
                                warning(['NCTOOLBOX:ncgeovariable:subsref'], ...
                                    ['Variable "' name '" has no netcdf dimension associated with it. Errors may result from non CF compliant files.'])
                            end
                        case 'grid'
                            nums = size(obj);
                            if ~isempty(nums)
                                switch length(s)
                                    case 1
                                        sref = obj;
                                    case 2
                                        [first last stride] = indexing(s(2).subs, double(nums));
                                        sref = obj.grid(first, last, stride);
                                end
                                
                            else
                                warning(['NCTOOLBOX:ncgeovariable:subsref'], ...
                                    ['Variable "' name '" has no netcdf dimension associated with it. Errors may result from non CF compliant files.'])
                            end
                        otherwise
                            sref = builtin('subsref',obj,s);
                    end
                case '()'
                    warning(['NCTOOLBOX:ncgeovariable:subsref'], ...
                        'Not a supported subscripted reference, "()" are not permitted to call variable object methods');
                case '{}'
                    warning(['NCTOOLBOX:ncgeovariable:subsref'], ...
                        'Not a supported subscripted reference, "{}" are not permitted to call variable object methods');
            end
        end
    end % methods end
    
    %     methods (Access = protected)
    %
    %     end % protected methods end
end % class end<|MERGE_RESOLUTION|>--- conflicted
+++ resolved
@@ -1,947 +1,1289 @@
-% NCGEOVARIABLE Provide advanced access to variables and their related
-% dimensions.
-%
-% NCGEOVARIABLE is used to retrieve data for a given variable as well as the
-% variables associated coordinate dimensions.
-%
-%
-% Example of use:
-%  ds = cfdataset('http://dods.mbari.org/cgi-bin/nph-nc/data/ssdsdata/deployments/m1/200810/OS_M1_20081008_TS.nc');
-%  v = ds.variable('TEMP');
-%  t = v.data([1 1 1 1], [100 5 1 1]);
-%  % Look at properties
-%  v.name
-%  v.axes
-%
-% NCTOOLBOX (http://code.google.com/p/nctoolbox)
-classdef ncgeovariable < ncvariable
-    
-    properties (SetAccess = private)
-        %         dataset          % ncdataset instance
-    end
-    
-    properties (Dependent = true)
-        %         name            % The string variable name that this object represents
-        %         attributes\
-        %         axes
-    end
-    
-    properties (SetAccess = private, GetAccess = protected)
-        %         variable        % ucar.nc2.Variable instance. Represents the data
-        %         axesVariables    % ucar.nc2.Variable instance. Represents the data.
-        
-    end
-    
-    properties (SetAccess = private, GetAccess = private)
-        %         variable        % ucar.nc2.Variable instance. Represents the data
-        %         axesVariables    % ucar.nc2.Variable instance. Represents the data.
-        axes_info % list of axes names and the dimensions in one cell dict
-    end
-    
-    methods
-        
-        %%
-        function obj = ncgeovariable(src, variableName, axesVariableNames)
-            % NCGEOVARIABLE.NCGEOVARIABLE  Constructor.
-            %
-            % Use as:
-            %    v = ncvariable(src, variableName)
-            %    v = ncvariable(src, variableName, axesVariableNames)
-            %
-            obj = obj@ncvariable(src, variableName, axesVariableNames);
-            
-            
-        end % ncgeovariable end
-        
-        function a = get.axes_info(src)
-            switch length(src.size)
-                case 1
-                    a = fieldnames( src.grid_interop(1,1,1));
-                    b = fieldnames( src.grid(1,1,1));
-                case 2
-                    a = fieldnames( src.grid_interop([1,1],[1,1],[1,1]));
-                    b = fieldnames( src.grid([1,1],[1,1],[1,1]));
-                case 3
-                    a = fieldnames( src.grid_interop([1,1,1], [1,1,1], [1,1,1]));
-                    b = fieldnames( src.grid([1,1,1], [1,1,1], [1,1,1]));
-                case 4
-                    a = fieldnames( src.grid_interop([1,1,1,1], [1,1,1,1], [1,1,1,1]));
-                    b = fieldnames( src.grid([1,1,1,1], [1,1,1,1], [1,1,1,1]));
-                case 5
-                    a = fieldnames( src.grid_interop([1,1,1,1,1], [1,1,1,1,1], [1,1,1,1,1]));
-                    b = fieldnames( src.grid([1,1,1,1,1], [1,1,1,1,1], [1,1,1,1,1]));
-                case 6
-                    a = fieldnames( src.grid_interop([1,1,1,1,1,1], [1,1,1,1,1,1], [1,1,1,1,1,1]));
-                    b = fieldnames( src.grid([1,1,1,1,1,1], [1,1,1,1,1,1], [1,1,1,1,1,1]));
-            end
-            len = length(a);
-            for i = 1:len
-                a{i, 2} = src.dataset.size(b{i});
-            end
-            
-        end
-        
-        function e = extent(src)
-            % NCGEOVARIABLE.extent - Function to find geographic bounding box coordinates.
-            % Usage e = var.extent;
-             s = src.size;
-             lens = length(s);
-             first = ones(1,lens);
-             if lens > 1
-                 s(1) = 1;
-                 if lens > 3;
-                     s(2) = 1;
-                 end
-             end
-             stride = first;
-%             switch length(s) % hopefully this speeds up the grid_interop call when time is involved
-%                 case 1
-%                     g = src.grid_interop(:);
-%                 case 2
-%                     g = src.grid_interop(:,:);
-%                 case 3
-%                     g = src.grid_interop(1,:,:);
-%                 case 4
-                    g = src.grid_interop(first, s, stride);
-%             end
-            e.lon = [min(min(g.lon)) max(max(g.lon))];
-            e.lat = [min(min(g.lat)) max(max(g.lat))];
-        end % end extent
-        
-        function te = timeextent(src)
-            % NCGEOVARIABLE.timeextent - Function to find the start and stop time of the variable.
-            % Usage e = var.timeextent;
-            s = src.size;
-            lens = length(s);
-            first = ones(1, lens);
-            stride = first;
-            last = first;
-            last(1) = s(1);
-            
-            %                     g1 = src.grid_interop(first, first, stride);
-            %                     g2 = src.grid_interop(s, s, stride);
-            g = src.grid_interop(first, last, stride);
-            
-            %             te = [g1.time g2.time];
-            if isfield(g, 'time')
-                te = [min(g.time) max(g.time)];
-            else
-                error('NCGEOVARIABLE:TIMEEXTENT',...
-                    'There appears to be no time axis associated with the variable.');
-            end
-        
-        end % end timeextent
-        
-        function ig = grid_interop(src, first, last, stride)
-            % NCGEOVARIABLE.GRID_INTEROP - Method to get the coordinate variables and their data as a
-            % a structure with standardized field names for lat, lon, time, and z. Other coordiante variables
-            % that are not recognized by netcdf-java as the previous four types have field names directly
-            % taken from their variable names.
-            % Useage: >> gridstruct = geovar.grid_interop(1,:,:,1:2:50);
-            
-            g = src.grid(first, last, stride);
-            names = fieldnames(g);
-            
-            for i = 1:length(names); % loop through fields returned by grid
-                tempname = names{i};
-                javaaxisvar  =   src.dataset.netcdf.findVariable(tempname);
-                type = char(javaaxisvar.getAxisType());
-                if isempty(type)
-                    ig.(tempname) = g.(tempname);
-                else
-                    switch type
-                        case 'Height'
-                            pos_z = char(javaaxisvar.getPositive());
-                            if strcmpi(pos_z, 'POSITIVE_DOWN')
-                                tmp = g.(tempname);
-                                ig.z = tmp.*-1; %adjust for positive direction
-                            elseif strcmpi(pos_z, 'down')
-                                tmp = g.(tempname);
-                                ig.z = tmp.*-1; %adjust for positive direction
-                            else
-                                ig.z = g.(tempname);
-                            end
-                            
-                        case 'GeoZ'
-                            pos_z = char(javaaxisvar.getPositive());
-                            z_sn = src.dataset.attribute(tempname, 'standard_name');
-                            k = strfind(z_sn, 'ocean_s');
-                            switch isempty(k)
-                                case 0
-                                    %                       n = max(size(src.size));
-                                    %                       trange = java.util.ArrayList(n);
-                                    %                       zrange = trange;
-                                    %                       xrange = trange;
-                                    %                       yrange = trange;
-                                    trange = ucar.ma2.Range(first(1) - 1, last(1) - 1, stride(1));
-                                    zrange = ucar.ma2.Range(first(2) - 1, last(2) - 1, stride(2));
-                                    xrange = ucar.ma2.Range(first(4) - 1, last(4) - 1, stride(4));
-                                    yrange = ucar.ma2.Range(first(3) - 1, last(3) - 1, stride(3));
-                                    %                       coordinates.GridCoordSys.getVerticalTransform.getCoordinateArray
-                                    %                          temp = src.variable.getCoordinateSystems();
-                                    griddataset = ucar.nc2.dt.grid.GridDataset.open(src.dataset.location);
-                                    grid = griddataset.findGridByName(src.name);
-                                    grid = grid.getCoordinateSystem();
-                                    subgrid = grid.getVerticalTransform();
-                                    subgrid = subgrid.subset(trange, zrange, yrange, xrange); %tempfortesting arc 10/18
-                                    %
-                                    % It looks like this dataset (http://geoport.whoi.edu/thredds/dodsC/usgs/vault0/models/examples/bora_feb.nc)
-                                    % works when the vertical transform isnt subset. NJTBX uses the same methodology but subsets the resulting
-                                    % z coordinate field in matlab after calling the getCoordinateArray method, not before in the java.
-                                    % Should I implement a try and then default to subsetting afterwards on catch? Or should I just always do it
-                                    % after? I am choosing the former. Anyone have any thoughts on the matter? -acrosby
-                                    try
-                                        try
-                                            try
-                                                for q = first(1):stride(1):last(1)
-%                                                     grid = griddataset.findGridByName(src.name);
-%                                                     subgrid = grid.getCoordinateSystem();
-                                                    array = subgrid.getCoordinateArray(q-1);
-                                                    ig.z(q, :, :, :) = array.copyToNDJavaArray();
-                                                end
-                                            catch me
-                                                c = 1;
-                                                for q = first(1):stride(1):last(1)
-<<<<<<< HEAD
-%                                                     grid = griddataset.findGridByName(src.name);
-%                                                     grid = grid.getCoordinateSystem();
-                                                    subgrid = grid.getVerticalTransform();
-                                                    
-=======
-                                                    %subgrid = grid.getVerticalTransform();
->>>>>>> dfd9db55
-                                                    array = subgrid.getCoordinateArray(q-1); % Issue 27 is failing here...
-                                                    z(c, :, :, :) = array.copyToNDJavaArray();
-                                                    c = c + 1;
-                                                end
-                                                ig.z = z(:, first(2):stride(2):last(2),  first(3):stride(3):last(3),  first(4):stride(4):last(4));
-                                            end
-                                        catch me
-                                            array = subgrid.getCoordinateArray(0);
-                                            ig.z = array.copyToNDJavaArray();
-                                        end
-<<<<<<< HEAD
-                                    catch me                                        
-                                        disp('Could you please add the code you are trying to run to Issue 27 at the nctoolbox issue tracking site.');
-                                        web http://code.google.com/p/nctoolbox/issues/detail?id=27
-                                        me.throw()
-                                        % me.error('There is a problem applying the vertical coordinate tranform and subsetting the resuting values.');
-=======
-                                    catch me
-                                        
-                                        disp('Could you please add the code you are trying to run to Issue 27 at the nctoolbox issue tracking site.');
-                                        web http://code.google.com/p/nctoolbox/issues/detail?id=27
-%                                         me.error('There is a problem applying the vertical coordinate tranform and subsetting the resuting values.');
-                                        me.throw()
->>>>>>> dfd9db55
-                                    end
-                                    
-                                otherwise
-                                    
-                                    if strcmp(pos_z, 'POSITIVE_DOWN')
-                                        tmp = g.(tempname);
-                                        ig.z = tmp.*-1; %adjust for positive direction
-                                    else
-                                        ig.z = g.(tempname);
-                                    end
-                            end
-                            
-                            
-                        case 'Time'
-                            tmp = g.(tempname);
-                            t_converted = src.dataset.time(tempname, tmp);
-                            ig.time = t_converted;
-                            
-                            %                     case 'RunTime'
-                            %                       tmp = obj.dataset.data(name, vFirst, vLast, vStride);
-                            %                       t_converted = obj.dataset.time(name, tmp);
-                            %                       data.(type) = t_converted;
-                            
-                        case 'Lon'
-                            tmp = g.(tempname);
-%                             ind = find(tmp > 180); % convert 0-360 convention to -180-180
-%                             tmp(ind) = tmp(ind)-360;
-                            ig.lon = tmp;    
-                        case 'Lat'
-                            ig.lat = g.(tempname);
-                            
-                        case 'GeoY'
-                            ig.y = g.(tempname);
-                            if exist('griddataset', 'var')
-                                grid = griddataset.findGridByName(src.name);
-                                grid = grid.getCoordinateSystem();
-                            else
-                                griddataset = ucar.nc2.dt.grid.GridDataset.open(src.dataset.location);
-                                grid = griddataset.findGridByName(src.name);
-                                grid = grid.getCoordinateSystem();
-                            end
-                            try
-                                %ig.y = grid.getYHorizAxis;
-                                %ig.x = grid.getXHorizAxis;
-                                [x, y] = meshgrid(g.x,g.y);
-                                s = size(x);
-                                x = reshape(x, [1 numel(x)]);
-                                y = reshape(y, [1 numel(y)]);
-                                tempXY = [x; y];
-                                projection = grid.getProjection();
-                                tempLatLon = projection.projToLatLon(tempXY);
-                                ig.lat = reshape(tempLatLon(1,:), s); 
-                                ig.lon = reshape(tempLatLon(2,:), s); 
-                                
-                            catch me
-                            end
-
-%                         case 'GeoX'
-%                             ig.x = g.(tempname);
-%                             if exist('griddataset', 'var')
-%                                 grid = griddataset.findGridByName(src.name);
-%                                 grid = grid.getCoordinateSystem();
-%                             else
-%                                 griddataset = ucar.nc2.dt.grid.GridDataset.open(src.dataset.location);
-%                                 grid = griddataset.findGridByName(src.name);
-%                                 grid = grid.getCoordinateSystem();
-%                                 
-%                             end
-%                             try
-%                                 ig.x = grid.getXHorizAxis;
-%                                 projection = grid.getProjection();
-%                                 ig.lon = projection.projToLatLon();
-%                             catch me
-%                             end
-
-                
-                        otherwise
-                            ig.(tempname) = g.(tempname);
-                            
-                    end % end switch on type
-                end % end is type empty or not if statement
-            end % end loop through field names
-            
-        end % grid_interop end
-        
-        function tw = timewindow(src, varargin)
-            % NCGEOVARIABLE.TIMEWINDOW - Function to pull the time coordinates within the specified
-            % start and stop times from the variable object.
-            % Useage: >> time = geovar.timewindow([2004 1 1 0 0 0], [2005 12 31 0 0 0]);
-            %              >> time = geovar.timewindow(731947, 732677);
-            if nargin < 3
-                d = src.timewindowij(varargin{1});
-            elseif nargin == 3
-                d = src.timewindowij(varargin{1}, varargin{2});
-            else
-                error('NCGEOVARIABLE:TIMEWINDOW',...
-                    'Too many input arugments.');
-            end
-            tw = d;
-        end
-        
-        function tv = gettimevar(src)
-            % NCGEOVARIABLE.gettimevar()
-            tn = src.gettimename();
-            tv = src.dataset.geovariable(tn);
-        end
-        
-        function lv = getlonvar(src)
-            % NCGEOVARIABLE.getlonvar()
-            tn = src.getlonname();
-            lv = src.dataset.geovariable(tn);
-        end
-        
-        function lv = getlatvar(src)
-            % NCGEOVARIABLE.getlatvar()
-            tn = src.getlatname();
-            lv = src.dataset.geovariable(tn);
-        end
-        
-        function tn = gettimename(src)
-            % NCGEOVARIABLE.gettimename()
-            for i = 1:length(src.axes)
-                tempname = src.axes{i};
-                javaaxisvar  =   src.dataset.netcdf.findVariable(tempname);
-                type{i} = char(javaaxisvar.getAxisType());
-            end
-            match = strcmp('Time', type);
-            tn = src.axes(match);
-        end
-        
-        function ln = getlonname(src)
-            % NCGEOVARIABLE.getlonname()
-            for i = 1:length(src.axes)
-                tempname = src.axes{i};
-                javaaxisvar  =   src.dataset.netcdf.findVariable(tempname);
-                type{i} = char(javaaxisvar.getAxisType());
-            end
-            match = strcmp('Lon', type);
-            ln = src.axes(match);
-        end
-        
-        function ln = getlatname(src)
-            % NCGEOVARIABLE.gelatname()
-            for i = 1:length(src.axes)
-                tempname = src.axes{i};
-                javaaxisvar  =   src.dataset.netcdf.findVariable(tempname);
-                type{i} = char(javaaxisvar.getAxisType());
-            end
-            match = strcmp('Lat', type);
-            ln = src.axes(match);
-        end
-        
-         function tn = gettimedata(src, start, last, stride)
-            % NCGEOVARIABLE.gettimedata()
-            var = src.gettimevar;
-            tn = var.data(start, last, stride);
-            tn = var.dataset.time(src.gettimename, tn);
-        end
-        
-        function s = getlondata(src, start, last, stride)
-            % NCGEOVARIABLE.getlondata()
-            v = src.getlonvar;
-            sz = src.size();
-            lonsize = v.size();
-            lonlocation = find(sz==lonsize(1));
-             if length(lonsize) == 1
-                lonstart = start(lonlocation);
-                lonlast = last(lonlocation);
-                lonstride = stride(lonlocation);
-            else
-                lonstart = start(lonlocation:lonlocation+1);
-                lonlast = last(lonlocation:lonlocation+1);
-                lonstride = stride(lonlocation:lonlocation+1);
-            end
-            switch length(lonsize)
-                  case 1
-                    s = v.data(lonstart:lonstride:lonlast);
-                  case 2
-                    s = v.data(lonstart(1):lonstride(1):lonlast(1),lonstart(2):lonstride(2):lonlast(2));
-                  case 3
-                    s = v.data(lonstart(1):lonstride(1):lonlast(1), lonstart(2):lonstride(2):lonlast(2), lonstart(3):lonstride(3):lonlast(3));
-                  case 4
-                    s = v.data(lonstart(1):lonstride(1):lonlast(1), lonstart(2):lonstride(2):lonlast(2), lonstart(3):lonstride(3):lonlast(3),...
-                      lonstart(4):lonstride(4):lonlast(4));
-            end
-        end
-        
-        function s = getlatdata(src, start, last, stride)
-            % NCGEOVARIABLE.gelatdata()
-            v = src.getlatvar;
-            sz = src.size();
-            latsize = v.size();
-            latlocation = find(sz==latsize(1));
-            if length(latsize) == 1
-                latstart = start(latlocation);
-                latlast = last(latlocation);
-                latstride = stride(latlocation);
-            else
-                latstart = start(latlocation:latlocation+1);
-                latlast = last(latlocation:latlocation+1);
-                latstride = stride(latlocation:latlocation+1);
-            end
-            switch length(latsize)
-                  case 1
-                    s = v.data(latstart:latstride:latlast);
-                  case 2
-                    s = v.data(latstart(1):latstride(1):latlast(1),latstart(2):latstride(2):latlast(2));
-                  case 3
-                    s = v.data(latstart(1):latstride(1):latlast(1), latstart(2):latstride(2):latlast(2), latstart(3):latstride(3):latlast(3));
-                  case 4
-                    s = v.data(latstart(1):latstride(1):latlast(1), latstart(2):latstride(2):latlast(2), latstart(3):latstride(3):latlast(3),...
-                      latstart(4):latstride(4):latlast(4));
-            end
-        end
-        
-        
-        
-        %% These functions would rather output multiple outputs instead of struct, must reconcile
-        %     with the subsref in either ncgeovariable or ncvariable. Wait, why, then, does geoij work???
-        function d = timewindowij(src, varargin)
-            % NCGEOVARIABLE.TIMEWINDOWIJ - Function to get indices from start and stop times for sub-
-            % setting. TODO: There must be a better/fast way to do this using the java library.
-            % Useage: >> timestruct = geovar.timewindowij([2004 1 1 0 0 0], [2005 12 31 0 0 0]);
-            %              >> timestruct = geovar.timewindowij(731947, 732677);
-            % Result: time.time = time data
-            %            time.index = time indices
-            s = src.size;
-            first = ones(1, length(s));
-            last = s;
-            stride = first;
-            g = src.grid_interop(first, last, stride);
-            
-            if isfield(g, 'time') % are any of the fields recognized as time explictly
-                if nargin > 2 % If two times are input, do window
-                    starttime = datenum(varargin{1});
-                    stoptime = datenum(varargin{2});
-                    if isempty(starttime)
-                        starttime = g.time(1);
-                    end
-                    if isempty(stoptime)
-                        stoptime = g.time(end);
-                    end
-                    
-                    t_index1 = g.time >= starttime;
-                    t_index2 = g.time <= stoptime;
-                    d.index = find(t_index1==t_index2);
-                    d.time = g.time(d.index);
-                elseif nargin < 3 % If theres only one time, do nearest
-                    neartime = datenum(varargin{1});
-                    diff = abs(g.time-neartime);
-                    ind = find(diff==min(diff));
-                    d.index = ind(1);
-                    d.time = g.time(d.index);
-                    if length(ind) > 1;
-                        warning('NCGEOVARIABLE:TIMEWINDOWIJ',...
-                            ['Multiple time indices determined to be nearest to the supplied time,'...
-                            'only the first index was output.']);
-                    end
-                end
-            else
-                me = MException(['NCTOOLBOX:ncgeovariable:timewindowij'], ...
-                    'No grid variable returned as time.');
-                me.throw;
-            end
-        end % end timewindowij
-        
-        function d = geosubset(obj, struct)
-            % NCGEOVARIABLE.GEOSUBSET -
-            % Create subset structure:
-            % s.time=[now-3 now]; % Can be omitted or s.t_index=[i1 i2]; can be used for subsetting time using indices
-            % s.t_stride=2; % Can be omitted
-            % s.lat=[22 27];
-            % s.lon=[117 123];
-            % s.h_stride=[2 2]; % Can be omitted
-            % s.z_index=[1 30]; % Can be omitted
-            % s.v_stride=2; % Can be omitted
-            %
-            % Usage:
-            % sub = gvar.geosubset(s); % Subset method
-            %
-            % Returns:
-            % Structure with fields 'data' for data values, and 'grid' for structure of coordinate variables
-            % (that come from grid_interop).
-            
-            
-            %           if ~regexp(obj.dataset.attribute('Conventions'), 'UGRID')
-            nums = obj.size;
-            if isfield(struct, 'h_stride');
-                if length(struct.h_stride) < 2
-                    struct.h_stride(1, 2) = struct.h_stride(1,1); % Resoltution to Issue 24
-                end
-            else
-                struct.h_stride = [1 1];
-            end
-            
-            if isfield(struct, 'v_stride');
-            else
-                struct.v_stride = 1;
-            end
-            
-            if isfield(struct, 't_stride');
-            else
-                struct.t_stride = 1;
-            end
-            
-            [indstart_r indend_r indstart_c indend_c] = obj.geoij(struct);
-            
-            if ~isempty(indstart_r)
-                if isfield(struct, 'time') % Deal with time (values) or t_index (indices) bounds
-                    if iscell(struct.time)
-                        switch length(struct.time)
-                            case 1
-                                t = obj.timewindowij(struct.time{1});
-                                tmin_i = t.index;
-                                tmax_i = t.index;
-                            case 2
-                                t = obj.timewindowij(struct.time{1}, struct.time{2});
-                                tmin_i = min(t.index);
-                                tmax_i = max(t.index);
-                        end
-                    else
-                        if ischar(struct.time)
-                            t = obj.timewindowij(struct.time);
-                            tmin_i = t.index;
-                            tmax_i = t.index;
-                        elseif isarray(struct.time)
-                            t = obj.timewindowij(struct.time);
-                            tmin_i = t.index;
-                            tmax_i = t.index;
-                        else
-                            switch length(struct.time)
-                                case 1
-                                    t = obj.timewindowij(struct.time);
-                                    tmin_i = t.index;
-                                    tmax_i = t.index;
-                                case 2
-                                    t = obj.timewindowij(struct.time(1), struct.time(2));
-                                    tmin_i = min(t.index);
-                                    tmax_i = max(t.index);
-                                otherwise % for anything else assume that it is a single datevec
-                                    t = obj.timewindowij(struct.time);
-                                    tmin_i = t.index;
-                                    tmax_i = t.index;
-                            end
-                        end
-                    end
-                elseif isfield(struct, 't_index') % check for 1 time index not the same time index twice $$$$$$$$$$$$
-                    if iscell(struct.t_index)
-                        switch length(t_index)
-                            case 1
-                                if numel(struct.t_index{1}) > 1 % check to see if someone used str or datevec by accident
-                                    me = MException(['NCTOOLBOX:ncgeovariable:geosubset'], ...
-                                        'Expected min time to be an index/integer.');
-                                    me.throw;
-                                else
-                                    tmin_i = struct.t_index{1};
-                                end
-                            case 2
-                                if numel(struct.t_index{1}) > 1 % check to see if someone used str or datevec by accident
-                                    me = MException(['NCTOOLBOX:ncgeovariable:geosubset'], ...
-                                        'Expected min time to be an index/integer.');
-                                    me.throw;
-                                else
-                                    tmin_i = struct.t_index{1};
-                                end
-                                if numel(struct.t_index{2}) > 1 % check to see if someone used str or datevec by accident
-                                    me = MException(['NCTOOLBOX:' mfilename ':geosubset'], ...
-                                        'Expected max time to be an index/integer.');
-                                    me.throw;
-                                else
-                                    tmax_i = struct.t_index{2};
-                                end
-                        end
-                    else
-                        switch length(struct.t_index)
-                            case 1
-                                tmin_i = struct.t_index(1);
-                                tmax_i = struct.t_index(1);
-                            case 2
-                                tmin_i = struct.t_index(1);
-                                tmax_i = struct.t_index(2);
-                        end
-                    end
-                else
-                    tmin_i = 1;
-                    tmax_i = nums(1);
-                end
-                
-                order = obj.getaxesorder;
-                
-                if isfield(struct, 'z_index')
-                    switch length(struct.z_index)
-                        case 1
-                            zmin = struct.z_index;
-                            zmax = struct.z_index;
-                        case 2
-                            zmin = struct.z_index(1);
-                            zmax = struct.z_index(2);
-                    end
-                else
-                    if isfield(order, 'z')
-                        zmin = 1;
-                        zmax = nums(order.z);
-                    else
-                        order.z = [];
-                        zmin = [];
-                        zmax = [];
-                    end
-                end
-
-                if length(nums) < 2
-                    me = MException(['NCTOOLBOX:ncgeovariable:geosubset'], ...
-                        ['Expected data of ', obj.name, ' to be at least rank 2.']);
-                    me.throw;
-                else
-                    first = ones([1, length(nums)]);
-                    stride = ones([1, length(nums)]);
-                    last = nums;
-                    
-                    if order.lon ~= order.lat      
-                        stride(order.time)   = struct.t_stride; 
-                        stride(order.z)         = struct.v_stride;
-                        stride(order.lon)     = struct.h_stride(2);
-                        stride(order.lat)      = struct.h_stride(1);
-                    else
-                        order.lat = order.lon + 1;
-                        stride(order.time)   = struct.t_stride;
-                        stride(order.z)         = struct.v_stride;
-                        stride(order.lon)     = struct.h_stride(1);
-                        stride(order.lat)      = struct.h_stride(2);
-                    end
-                    first(order.time)   = tmin_i;
-                    first(order.z)         = zmin;
-                    first(order.lon)     = indstart_r;
-                    first(order.lat)      = indstart_c;
-                    last(order.time)   = tmax_i;
-                    last(order.z)         = zmax;
-                    last(order.lon)     = indend_r;
-                    last(order.lat)      = indend_c;
-                    
-                    %                 else
-                    %                     me = MException(['NCTOOLBOX:ncgeovariable:geosubset'], ...
-                    %                         ['Expected shape of data of ', obj.name, ' to be less than rank 5.']);
-                    %                     me.throw;
-                end
-                
-                % Get the corresponding data and interop grid...
-                d.data = obj.data(first, last, stride);
-                d.grid = obj.grid_interop(first, last, stride);
-                %           else
-                %             ugrid = ncugrid(obj); % Starting to add place holders for ugrid subsetting functionality
-                %             d = ugrid.unstructuredLatLonSubset(struct);
-                %           end % end of ugrid if
-            else
-                me = MException(['NCTOOLBOX:ncgeovariable:geosubset'], ...
-                        ['No indices returned cooresponding to geographic subset.']);
-                me.throw;
-            end
-        end % end of geosubset
-        %%
-        function [indstart_r indend_r indstart_c indend_c] =...
-                geoij(obj, struct)
-            % GEOVARIABLE.GEOIJ - Function to return start and stop indices for rows and columns if the
-            % the lat/lon grids are rank 2, but if the grids are vectors the function returns start and stop
-            % indices of lon and then lat (in that order).
-            %
-            % Usage: >> [firstrow, lastrow, firstcol, lastcol] = geoij(geovar, subsetstruct)
-            %            >> [firstlon, lastlon, firstlat, lastlat] = geoij(geovar, subsetstruct) % if lat/lon are vector
-            %
-            %
-            %             s = obj.size;
-            %             first = ones(1, length(s));
-            %             last = s;
-            %             stride = first;
-            %             g = obj.grid_interop(first, last, stride); % this is doing the whole thing
-            %           h = 0;
-            flag = 0;
-            
-            warning off
-            switch  length(obj.size)
-                case 1
-                    g.lon = obj.getlondata(1, obj.size, 1);
-                    g.lat = obj.getlatdata(1, obj.size, 1);
-                case 2
-                    g.lon = obj.getlondata([1, 1], obj.size, [1, 1]);
-                    g.lat = obj.getlatdata([1, 1], obj.size, [1, 1]);
-                case 3
-                    g.lon = obj.getlondata([1, 1, 1], obj.size, [1, 1, 1]);
-                    g.lat = obj.getlatdata([1, 1, 1], obj.size, [1, 1, 1]);
-                case 4
-                    g.lon = obj.getlondata([1, 1, 1, 1], obj.size, [1, 1, 1, 1]);
-                    g.lat = obj.getlatdata([1, 1, 1, 1], obj.size, [1, 1, 1, 1]);
-            end
-            warning on
-            
-            if max(g.lon) > 360
-                if min(g.lon) <~ 0
-                    ind = find(g.lon < 0); % convert 0-360 convention to -180/180
-                    g.lon(ind) = g.lon(ind)+360;
-                else
-                    error('NCGEOVARIABLE:GEOIJ',...
-                        'Longitude contains values that follow both -180/180 and 0/360+ conventions; can not subset.');
-                end
-            elseif min(g.lon) <~ 0
-                % Do nothing, we assume that input is in -180/180 conventions. And this means that the data is too.
-            elseif max(g.lon) > 180
-                g.lon = g.lon - 360;
-            end
-            
-    
-        
-        %Unpack geosubset_structure
-        if isfield(struct, 'lat');
-            switch length(struct.lat)
-                case 1
-                        flag = 1;
-                    case 2
-                        north_max = struct.lat(2);
-                        north_min = struct.lat(1);
-                end
-                
-            else
-                north_max = max(g.lat);
-                north_min = min(g.lat);
-            end
-            
-            if isfield(struct,'lon');
-                switch length(struct.lon)
-                    case 1
-                        flag = 1;
-                    case 2
-                        east_max = struct.lon(2);
-                        east_min = struct.lon(1);
-                end
-                
-            else
-                east_max = max(g.lon);
-                east_min = min(g.lon);
-            end
-            
-            switch flag
-                case 0
-                    if ~isvector(g.lat)
-                        [indlat_l1] = ((g.lat <= north_max)); %2d
-                        [indlat_l2] = ((g.lat >= north_min)); %2d
-                        [indlat_r indlat_c] = find((indlat_l1&indlat_l2)); % 1d each
-                        indlon_l1 = zeros(size(indlat_l1));
-                        indlon_l2 = zeros(size(indlat_l1));
-                        for i = 1:length(indlat_r)
-                            if g.lon(indlat_r(i), indlat_c(i)) <= east_max;
-                                indlon_l1(indlat_r(i), indlat_c(i)) = true;
-                            end
-                            if g.lon(indlat_r(i), indlat_c(i)) >= east_min;
-                                indlon_l2(indlat_r(i), indlat_c(i)) = true;
-                            end
-                        end
-                        [ind_r, ind_c] = find((indlon_l1&indlon_l2));
-                        indstart_c = min(ind_c); % Out
-                        indend_c = max(ind_c);
-                        indstart_r = min(ind_r);
-                        indend_r = max(ind_r);
-                    else
-                        indlat1 = (g.lat <= north_max);
-                        indlat2 = (g.lat >= north_min);
-                        indlat = find(indlat1&indlat2);
-                        indlon1 = (g.lon <= east_max);
-                        indlon2 = (g.lon >= east_min);
-                        indlon = find(indlon1&indlon2);
-                        % Out
-                        attrs = obj.dataset.attributes;
-                        key = value4key(attrs, 'CF:featureType');
-                        
-                        if strcmp(key, 'timeSeries')
-                            a = [];
-                            for i = 1:length(indlon)
-                                if ~isempty(find(indlon(i)==indlat, 1))
-                                    a(length(a)+1) = indlon(i);
-                                end
-                            end
-                            indstart_c = min(a);
-                            indend_c = max(a);
-                            indstart_r = min(a);
-                            indend_r = max(a);
-                        else
-                            indstart_c = min(indlon); % testing temp, i switched lon and lat here
-                            indend_c = max(indlon);
-                            indstart_r = min(indlat);
-                            indend_r = max(indlat);
-                            %
-                        end
-                    end
-                case 1
-                    if isvector(g.lat)
-                        indstart_c = near(g.lon,struct.lon);
-                        indstart_r = near(g.lat,struct.lat);
-                        indend_c = indstart_c;
-                        indend_r = indstart_r;
-                    else
-                        % This way does't require the addtional step, or the additional function and is verified
-                        % to return the same results as using nearxy with first output and ind2ij.
-                        % Ind2ij doesn't seem to add any value to the toolbox, everything is already here to
-                        % get rows and columns. The third nearxy output can remain private if it confusing to
-                        % users (no mention of it in help docs).
-                        [a b indexes] = nearxy(g.lon, g.lat, struct.lon, struct.lat);
-                        indstart_c = indexes(2);
-                        indend_c = indexes(2);
-                        indstart_r = indexes(1);
-                        indend_r = indexes(1);
-                    end
-            end
-        end % end geoij
-        
-        function order = getaxesorder(obj)
-            %             permute_nums = fliplr(obj.axes_info);
-            ainfo = obj.axes_info;
-            siz = obj.size;
-            for i = 1:length(ainfo(:, 1))
-                order.(ainfo{i,1}) = find(siz==ainfo{i, 2}(1));
-            end
-            
-        end
-        
-        function sref = subsref(obj,s)
-            switch s(1).type
-                % Use the built-in subsref for dot notation
-                case '.'
-                    switch s(1).subs
-                        case 'gettimedata'
-                            switch length(s)
-                                case 1
-                                    sref = obj;
-                                case 2
-                                    nums = obj.size;
-                                    [first last stride] = indexing(s(2).subs, double(nums));
-                                    sref = obj.gettimedata(first, last, stride);
-                            end
-                            case 'getlondata'
-                            switch length(s)
-                                case 1
-                                    sref = obj;
-                                case 2
-                                    nums = obj.size;
-                                    [first last stride] = indexing(s(2).subs, double(nums));
-                                    sref = obj.getlondata(first, last, stride);
-                            end
-                            case 'getlatdata'
-                            switch length(s)
-                                case 1
-                                    sref = obj;
-                                case 2
-                                    nums = obj.size;
-                                    [first last stride] = indexing(s(2).subs, double(nums));
-                                    sref = obj.getlatdata(first, last, stride);
-                            end
-                        case 'grid_interop'
-                            switch length(s)
-                                case 1
-                                    sref = obj;
-                                case 2
-                                    nums = obj.size;
-                                    [first last stride] = indexing(s(2).subs, double(nums));
-                                    sref = obj.grid_interop(first, last, stride);
-                            end
-                        case 'data'
-                            nums = size(obj);
-                            if ~isempty(nums)
-                                switch length(s)
-                                    case 1
-                                        sref = obj;
-                                    case 2
-                                        [first last stride] = indexing(s(2).subs, double(nums));
-                                        sref = obj.data(first, last, stride);
-                                end
-                                
-                            else
-                                sref = obj.data;
-                                warning(['NCTOOLBOX:ncgeovariable:subsref'], ...
-                                    ['Variable "' name '" has no netcdf dimension associated with it. Errors may result from non CF compliant files.'])
-                            end
-                        case 'grid'
-                            nums = size(obj);
-                            if ~isempty(nums)
-                                switch length(s)
-                                    case 1
-                                        sref = obj;
-                                    case 2
-                                        [first last stride] = indexing(s(2).subs, double(nums));
-                                        sref = obj.grid(first, last, stride);
-                                end
-                                
-                            else
-                                warning(['NCTOOLBOX:ncgeovariable:subsref'], ...
-                                    ['Variable "' name '" has no netcdf dimension associated with it. Errors may result from non CF compliant files.'])
-                            end
-                        otherwise
-                            sref = builtin('subsref',obj,s);
-                    end
-                case '()'
-                    warning(['NCTOOLBOX:ncgeovariable:subsref'], ...
-                        'Not a supported subscripted reference, "()" are not permitted to call variable object methods');
-                case '{}'
-                    warning(['NCTOOLBOX:ncgeovariable:subsref'], ...
-                        'Not a supported subscripted reference, "{}" are not permitted to call variable object methods');
-            end
-        end
-    end % methods end
-    
-    %     methods (Access = protected)
-    %
-    %     end % protected methods end
+% NCGEOVARIABLE Provide advanced access to variables and their related
+% dimensions.
+%
+% NCGEOVARIABLE is used to retrieve data for a given variable as well as the
+% variables associated coordinate dimensions.
+%
+%
+% Example of use:
+%  ds = cfdataset('http://dods.mbari.org/cgi-bin/nph-nc/data/ssdsdata/deployments/m1/200810/OS_M1_20081008_TS.nc');
+%  v = ds.variable('TEMP');
+%  t = v.data([1 1 1 1], [100 5 1 1]);
+%  % Look at properties
+%  v.name
+%  v.axes
+%
+% NCTOOLBOX (http://code.google.com/p/nctoolbox)
+classdef ncgeovariable < ncvariable
+    
+    properties (SetAccess = private)
+        %         dataset          % ncdataset instance
+    end
+    
+    properties (Dependent = true)
+        %         name            % The string variable name that this object represents
+        %         attributes\
+        %         axes
+    end
+    
+    properties (SetAccess = private, GetAccess = protected)
+        %         variable        % ucar.nc2.Variable instance. Represents the data
+        %         axesVariables    % ucar.nc2.Variable instance. Represents the data.
+        
+    end
+    
+    properties (SetAccess = private, GetAccess = private)
+        %         variable        % ucar.nc2.Variable instance. Represents the data
+        %         axesVariables    % ucar.nc2.Variable instance. Represents the data.
+        axes_info % list of axes names and the dimensions in one cell dict
+    end
+    
+    methods
+        
+        %%
+        function obj = ncgeovariable(src, variableName, axesVariableNames)
+            % NCGEOVARIABLE.NCGEOVARIABLE  Constructor.
+            %
+            % Use as:
+            %    v = ncvariable(src, variableName)
+            %    v = ncvariable(src, variableName, axesVariableNames)
+            %
+            obj = obj@ncvariable(src, variableName, axesVariableNames);
+            
+            
+        end % ncgeovariable end
+        
+        function a = get.axes_info(src)
+            switch length(src.size)
+                case 1
+                    a = fieldnames( src.grid_interop(1,1,1));
+                    b = fieldnames( src.grid(1,1,1));
+                case 2
+                    a = fieldnames( src.grid_interop([1,1],[1,1],[1,1]));
+                    b = fieldnames( src.grid([1,1],[1,1],[1,1]));
+                case 3
+                    a = fieldnames( src.grid_interop([1,1,1], [1,1,1], [1,1,1]));
+                    b = fieldnames( src.grid([1,1,1], [1,1,1], [1,1,1]));
+                case 4
+                    a = fieldnames( src.grid_interop([1,1,1,1], [1,1,1,1], [1,1,1,1]));
+                    b = fieldnames( src.grid([1,1,1,1], [1,1,1,1], [1,1,1,1]));
+                case 5
+                    a = fieldnames( src.grid_interop([1,1,1,1,1], [1,1,1,1,1], [1,1,1,1,1]));
+                    b = fieldnames( src.grid([1,1,1,1,1], [1,1,1,1,1], [1,1,1,1,1]));
+                case 6
+                    a = fieldnames( src.grid_interop([1,1,1,1,1,1], [1,1,1,1,1,1], [1,1,1,1,1,1]));
+                    b = fieldnames( src.grid([1,1,1,1,1,1], [1,1,1,1,1,1], [1,1,1,1,1,1]));
+            end
+            len = length(a);
+            for i = 1:len
+                a{i, 2} = src.dataset.size(b{i});
+            end
+            
+        end
+        
+        function e = extent(src)
+            % NCGEOVARIABLE.extent - Function to find geographic bounding box coordinates.
+            % Usage e = var.extent;
+             s = src.size;
+             lens = length(s);
+             first = ones(1,lens);
+             if lens > 1
+                 s(1) = 1;
+                 if lens > 3;
+                     s(2) = 1;
+                 end
+             end
+             stride = first;
+%             switch length(s) % hopefully this speeds up the grid_interop call when time is involved
+%                 case 1
+%                     g = src.grid_interop(:);
+%                 case 2
+%                     g = src.grid_interop(:,:);
+%                 case 3
+%                     g = src.grid_interop(1,:,:);
+%                 case 4
+                    g = src.grid_interop(first, s, stride);
+%             end
+            e.lon = [min(min(g.lon)) max(max(g.lon))];
+            e.lat = [min(min(g.lat)) max(max(g.lat))];
+        end % end extent
+        
+        function te = timeextent(src)
+            % NCGEOVARIABLE.timeextent - Function to find the start and stop time of the variable.
+            % Usage e = var.timeextent;
+            s = src.size;
+            lens = length(s);
+            first = ones(1, lens);
+            stride = first;
+            last = first;
+            last(1) = s(1);
+            
+            %                     g1 = src.grid_interop(first, first, stride);
+            %                     g2 = src.grid_interop(s, s, stride);
+            g = src.grid_interop(first, last, stride);
+            
+            %             te = [g1.time g2.time];
+            if isfield(g, 'time')
+                te = [min(g.time) max(g.time)];
+            else
+                error('NCGEOVARIABLE:TIMEEXTENT',...
+                    'There appears to be no time axis associated with the variable.');
+            end
+        
+        end % end timeextent
+        
+        function ig = grid_interop(src, first, last, stride)
+            % NCGEOVARIABLE.GRID_INTEROP - Method to get the coordinate variables and their data as a
+            % a structure with standardized field names for lat, lon, time, and z. Other coordiante variables
+            % that are not recognized by netcdf-java as the previous four types have field names directly
+            % taken from their variable names.
+            % Useage: >> gridstruct = geovar.grid_interop(1,:,:,1:2:50);
+            
+            g = src.grid(first, last, stride);
+            names = fieldnames(g);
+            
+            for i = 1:length(names); % loop through fields returned by grid
+                tempname = names{i};
+                javaaxisvar  =   src.dataset.netcdf.findVariable(tempname);
+                type = char(javaaxisvar.getAxisType());
+                if isempty(type)
+                    ig.(tempname) = g.(tempname);
+                else
+                    switch type
+                        case 'Height'
+                            pos_z = char(javaaxisvar.getPositive());
+                            if strcmpi(pos_z, 'POSITIVE_DOWN')
+                                tmp = g.(tempname);
+                                ig.z = tmp.*-1; %adjust for positive direction
+                            elseif strcmpi(pos_z, 'down')
+                                tmp = g.(tempname);
+                                ig.z = tmp.*-1; %adjust for positive direction
+                            else
+                                ig.z = g.(tempname);
+                            end
+                            
+                        case 'GeoZ'
+                            pos_z = char(javaaxisvar.getPositive());
+                            z_sn = src.dataset.attribute(tempname, 'standard_name');
+                            k = strfind(z_sn, 'ocean_s');
+                            switch isempty(k)
+                                case 0
+                                    %                       n = max(size(src.size));
+                                    %                       trange = java.util.ArrayList(n);
+                                    %                       zrange = trange;
+                                    %                       xrange = trange;
+                                    %                       yrange = trange;
+                                    trange = ucar.ma2.Range(first(1) - 1, last(1) - 1, stride(1));
+                                    zrange = ucar.ma2.Range(first(2) - 1, last(2) - 1, stride(2));
+                                    xrange = ucar.ma2.Range(first(4) - 1, last(4) - 1, stride(4));
+                                    yrange = ucar.ma2.Range(first(3) - 1, last(3) - 1, stride(3));
+                                    %                       coordinates.GridCoordSys.getVerticalTransform.getCoordinateArray
+                                    %                          temp = src.variable.getCoordinateSystems();
+                                    griddataset = ucar.nc2.dt.grid.GridDataset.open(src.dataset.location);
+                                    grid = griddataset.findGridByName(src.name);
+                                    grid = grid.getCoordinateSystem();
+                                    subgrid = grid.getVerticalTransform();
+                                    subgrid = subgrid.subset(trange, zrange, yrange, xrange); %tempfortesting arc 10/18
+                                    %
+                                    % It looks like this dataset (http://geoport.whoi.edu/thredds/dodsC/usgs/vault0/models/examples/bora_feb.nc)
+                                    % works when the vertical transform isnt subset. NJTBX uses the same methodology but subsets the resulting
+                                    % z coordinate field in matlab after calling the getCoordinateArray method, not before in the java.
+                                    % Should I implement a try and then default to subsetting afterwards on catch? Or should I just always do it
+                                    % after? I am choosing the former. Anyone have any thoughts on the matter? -acrosby
+                                    try
+                                        try
+                                            try
+                                                for q = first(1):stride(1):last(1)
+                                                    array = subgrid.getCoordinateArray(q-1);
+                                                    ig.z(q, :, :, :) = array.copyToNDJavaArray();
+                                                end
+                                            catch me
+                                                c = 1;
+                                                for q = first(1):stride(1):last(1)
+                                                    %subgrid = grid.getVerticalTransform();
+                                                    
+                                                    array = subgrid.getCoordinateArray(q-1); % Issue 27 is failing here...
+                                                    z(c, :, :, :) = array.copyToNDJavaArray();
+                                                    c = c + 1;
+                                                end
+                                                ig.z = z(:, first(2):stride(2):last(2),  first(3):stride(3):last(3),  first(4):stride(4):last(4));
+                                            end
+                                        catch me
+                                            array = subgrid.getCoordinateArray(0);
+                                            ig.z = array.copyToNDJavaArray();
+                                        end
+                                    catch me
+                                        
+                                        disp('Could you please add the code you are trying to run to Issue 27 at the nctoolbox issue tracking site.');
+                                        web http://code.google.com/p/nctoolbox/issues/detail?id=27
+%                                         me.error('There is a problem applying the vertical coordinate tranform and subsetting the resuting values.');
+                                        me.throw()
+                                    end
+                                    
+                                otherwise
+                                    
+                                    if strcmp(pos_z, 'POSITIVE_DOWN')
+                                        tmp = g.(tempname);
+                                        ig.z = tmp.*-1; %adjust for positive direction
+                                    else
+                                        ig.z = g.(tempname);
+                                    end
+                            end
+                            
+                            
+                        case 'Time'
+                            tmp = g.(tempname);
+                            t_converted = src.dataset.time(tempname, tmp);
+                            ig.time = t_converted;
+                            
+                            %                     case 'RunTime'
+                            %                       tmp = obj.dataset.data(name, vFirst, vLast, vStride);
+                            %                       t_converted = obj.dataset.time(name, tmp);
+                            %                       data.(type) = t_converted;
+                            
+                        case 'Lon'
+                            tmp = g.(tempname);
+%                             ind = find(tmp > 180); % convert 0-360 convention to -180-180
+%                             tmp(ind) = tmp(ind)-360;
+                            ig.lon = tmp;    
+                        case 'Lat'
+                            ig.lat = g.(tempname);
+                            
+                        case 'GeoY'
+                            ig.y = g.(tempname);
+                            if exist('griddataset', 'var')
+                                grid = griddataset.findGridByName(src.name);
+                                grid = grid.getCoordinateSystem();
+                            else
+                                griddataset = ucar.nc2.dt.grid.GridDataset.open(src.dataset.location);
+                                grid = griddataset.findGridByName(src.name);
+                                grid = grid.getCoordinateSystem();
+                            end
+                            try
+                                %ig.y = grid.getYHorizAxis;
+                                %ig.x = grid.getXHorizAxis;
+                                [x, y] = meshgrid(g.x,g.y);
+                                s = size(x);
+                                x = reshape(x, [1 numel(x)]);
+                                y = reshape(y, [1 numel(y)]);
+                                tempXY = [x; y];
+                                projection = grid.getProjection();
+                                tempLatLon = projection.projToLatLon(tempXY);
+                                ig.lat = reshape(tempLatLon(1,:), s); 
+                                ig.lon = reshape(tempLatLon(2,:), s); 
+                                
+                            catch me
+                            end
+
+%                         case 'GeoX'
+%                             ig.x = g.(tempname);
+%                             if exist('griddataset', 'var')
+%                                 grid = griddataset.findGridByName(src.name);
+%                                 grid = grid.getCoordinateSystem();
+%                             else
+%                                 griddataset = ucar.nc2.dt.grid.GridDataset.open(src.dataset.location);
+%                                 grid = griddataset.findGridByName(src.name);
+%                                 grid = grid.getCoordinateSystem();
+%                                 
+%                             end
+%                             try
+%                                 ig.x = grid.getXHorizAxis;
+%                                 projection = grid.getProjection();
+%                                 ig.lon = projection.projToLatLon();
+%                             catch me
+%                             end
+
+                
+                        otherwise
+                            ig.(tempname) = g.(tempname);
+                            
+                    end % end switch on type
+                end % end is type empty or not if statement
+            end % end loop through field names
+            
+        end % grid_interop end
+        
+        function tw = timewindow(src, varargin)
+            % NCGEOVARIABLE.TIMEWINDOW - Function to pull the time coordinates within the specified
+            % start and stop times from the variable object.
+            % Useage: >> time = geovar.timewindow([2004 1 1 0 0 0], [2005 12 31 0 0 0]);
+            %              >> time = geovar.timewindow(731947, 732677);
+            if nargin < 3
+                d = src.timewindowij(varargin{1});
+            elseif nargin == 3
+                d = src.timewindowij(varargin{1}, varargin{2});
+            else
+                error('NCGEOVARIABLE:TIMEWINDOW',...
+                    'Too many input arugments.');
+            end
+            tw = d;
+        end
+        
+        function tv = gettimevar(src)
+            % NCGEOVARIABLE.gettimevar()
+            tn = src.gettimename();
+            tv = src.dataset.geovariable(tn);
+        end
+        
+        function lv = getlonvar(src)
+            % NCGEOVARIABLE.getlonvar()
+            tn = src.getlonname();
+            lv = src.dataset.geovariable(tn);
+        end
+        
+        function lv = getlatvar(src)
+            % NCGEOVARIABLE.getlatvar()
+            tn = src.getlatename();
+            tn = src.getlatname();
+            lv = src.dataset.geovariable(tn);
+        end
+        
+        function tn = gettimename(src)
+            % NCGEOVARIABLE.gettimename()
+            for i = 1:length(src.axes)
+                tempname = src.axes{i};
+                javaaxisvar  =   src.dataset.netcdf.findVariable(tempname);
+                type{i} = char(javaaxisvar.getAxisType());
+            end
+            match = strcmp('Time', type);
+            tn = src.axes(match);
+        end
+        
+        function ln = getlonname(src)
+            % NCGEOVARIABLE.getlonname()
+            for i = 1:length(src.axes)
+                tempname = src.axes{i};
+                javaaxisvar  =   src.dataset.netcdf.findVariable(tempname);
+                type{i} = char(javaaxisvar.getAxisType());
+            end
+            match = strcmp('Lon', type);
+            ln = src.axes(match);
+        end
+        
+        function ln = getlatname(src)
+            % NCGEOVARIABLE.gelatname()
+            for i = 1:length(src.axes)
+                tempname = src.axes{i};
+                javaaxisvar  =   src.dataset.netcdf.findVariable(tempname);
+                type{i} = char(javaaxisvar.getAxisType());
+            end
+            match = strcmp('Lat', type);
+            ln = src.axes(match);
+        end
+        
+         function tn = gettimedata(src, start, last, stride)
+            % NCGEOVARIABLE.gettimedata()
+            var = src.gettimevar;
+            tn = var.data(start, last, stride);
+            tn = var.dataset.time(src.gettimename, tn);
+        end
+        
+        function ln = getlondata(src, start, last, stride)
+        function s = getlondata(src, start, last, stride)
+            % NCGEOVARIABLE.getlondata()
+            var = src.getlonvar;
+            ln = var.data(start, last, stride);
+            v = src.getlonvar;
+            sz = src.size();
+            lonsize = v.size();
+            lonlocation = find(sz==lonsize(1));
+             if length(lonsize) == 1
+                lonstart = start(lonlocation);
+                lonlast = last(lonlocation);
+                lonstride = stride(lonlocation);
+            else
+                lonstart = start(lonlocation:lonlocation+1);
+                lonlast = last(lonlocation:lonlocation+1);
+                lonstride = stride(lonlocation:lonlocation+1);
+            end
+            switch length(lonsize)
+                  case 1
+                    s = v.data(lonstart:lonstride:lonlast);
+                  case 2
+                    s = v.data(lonstart(1):lonstride(1):lonlast(1),lonstart(2):lonstride(2):lonlast(2));
+                  case 3
+                    s = v.data(lonstart(1):lonstride(1):lonlast(1), lonstart(2):lonstride(2):lonlast(2), lonstart(3):lonstride(3):lonlast(3));
+                  case 4
+                    s = v.data(lonstart(1):lonstride(1):lonlast(1), lonstart(2):lonstride(2):lonlast(2), lonstart(3):lonstride(3):lonlast(3),...
+                      lonstart(4):lonstride(4):lonlast(4));
+            end
+        end
+        
+        function ln = getlatdata(src, start, last, stride)
+        function s = getlatdata(src, start, last, stride)
+            % NCGEOVARIABLE.gelatdata()
+            var = src.getlatvar;
+            ln = var.data(start, last, stride);
+            v = src.getlatvar;
+            sz = src.size();
+            latsize = v.size();
+            latlocation = find(sz==latsize(1));
+            if length(latsize) == 1
+                latstart = start(latlocation);
+                latlast = last(latlocation);
+                latstride = stride(latlocation);
+            else
+                latstart = start(latlocation:latlocation+1);
+                latlast = last(latlocation:latlocation+1);
+                latstride = stride(latlocation:latlocation+1);
+            end
+            switch length(latsize)
+                  case 1
+                    s = v.data(latstart:latstride:latlast);
+                  case 2
+                    s = v.data(latstart(1):latstride(1):latlast(1),latstart(2):latstride(2):latlast(2));
+                  case 3
+                    s = v.data(latstart(1):latstride(1):latlast(1), latstart(2):latstride(2):latlast(2), latstart(3):latstride(3):latlast(3));
+                  case 4
+                    s = v.data(latstart(1):latstride(1):latlast(1), latstart(2):latstride(2):latlast(2), latstart(3):latstride(3):latlast(3),...
+                      latstart(4):latstride(4):latlast(4));
+            end
+        end
+        
+        
+        
+        %% These functions would rather output multiple outputs instead of struct, must reconcile
+        %     with the subsref in either ncgeovariable or ncvariable. Wait, why, then, does geoij work???
+        function d = timewindowij(src, varargin)
+            % NCGEOVARIABLE.TIMEWINDOWIJ - Function to get indices from start and stop times for sub-
+            % setting. TODO: There must be a better/fast way to do this using the java library.
+            % Useage: >> timestruct = geovar.timewindowij([2004 1 1 0 0 0], [2005 12 31 0 0 0]);
+            %              >> timestruct = geovar.timewindowij(731947, 732677);
+            % Result: time.time = time data
+            %            time.index = time indices
+            s = src.size;
+            first = ones(1, length(s));
+            last = s;
+            stride = first;
+            g = src.grid_interop(first, last, stride);
+            
+            if isfield(g, 'time') % are any of the fields recognized as time explictly
+                if nargin > 2 % If two times are input, do window
+                    starttime = datenum(varargin{1});
+                    stoptime = datenum(varargin{2});
+                    if isempty(starttime)
+                        starttime = g.time(1);
+                    end
+                    if isempty(stoptime)
+                        stoptime = g.time(end);
+                    end
+                    
+                    t_index1 = g.time >= starttime;
+                    t_index2 = g.time <= stoptime;
+                    d.index = find(t_index1==t_index2);
+                    d.time = g.time(d.index);
+                elseif nargin < 3 % If theres only one time, do nearest
+                    neartime = datenum(varargin{1});
+                    diff = abs(g.time-neartime);
+                    ind = find(diff==min(diff));
+                    d.index = ind(1);
+                    d.time = g.time(d.index);
+                    if length(ind) > 1;
+                        warning('NCGEOVARIABLE:TIMEWINDOWIJ',...
+                            ['Multiple time indices determined to be nearest to the supplied time,'...
+                            'only the first index was output.']);
+                    end
+                end
+            else
+                me = MException(['NCTOOLBOX:ncgeovariable:timewindowij'], ...
+                    'No grid variable returned as time.');
+                me.throw;
+            end
+        end % end timewindowij
+        
+        function d = geosubset(obj, struct)
+            % NCGEOVARIABLE.GEOSUBSET -
+            % Create subset structure:
+            % s.time=[now-3 now]; % Can be omitted or s.t_index=[i1 i2]; can be used for subsetting time using indices
+            % s.t_stride=2; % Can be omitted
+            % s.lat=[22 27];
+            % s.lon=[117 123];
+            % s.h_stride=[2 2]; % Can be omitted
+            % s.z_index=[1 30]; % Can be omitted
+            % s.v_stride=2; % Can be omitted
+            %
+            % Usage:
+            % sub = gvar.geosubset(s); % Subset method
+            %
+            % Returns:
+            % Structure with fields 'data' for data values, and 'grid' for structure of coordinate variables
+            % (that come from grid_interop).
+            
+            
+            %           if ~regexp(obj.dataset.attribute('Conventions'), 'UGRID')
+            nums = obj.size;
+            if isfield(struct, 'h_stride');
+                if length(struct.h_stride) < 2
+                    struct.h_stride(1, 2) = struct.h_stride(1,1); % Resoltution to Issue 24
+                end
+            else
+                struct.h_stride = [1 1];
+            end
+            
+            if isfield(struct, 'v_stride');
+            else
+                struct.v_stride = 1;
+            end
+            
+            if isfield(struct, 't_stride');
+            else
+                struct.t_stride = 1;
+            end
+            
+            [indstart_r indend_r indstart_c indend_c] = obj.geoij(struct);
+            
+            if ~isempty(indstart_r)
+                if isfield(struct, 'time') % Deal with time (values) or t_index (indices) bounds
+                    if iscell(struct.time)
+                        switch length(struct.time)
+                            case 1
+                                t = obj.timewindowij(struct.time{1});
+                                tmin_i = t.index;
+                                tmax_i = t.index;
+                            case 2
+                                t = obj.timewindowij(struct.time{1}, struct.time{2});
+                                tmin_i = min(t.index);
+                                tmax_i = max(t.index);
+                        end
+                    else
+                        switch length(struct.time)
+                            case 1
+                                t = obj.timewindowij(struct.time);
+                                tmin_i = t.index;
+                                tmax_i = t.index;
+                            case 2
+                                t = obj.timewindowij(struct.time(1), struct.time(2));
+                                tmin_i = min(t.index);
+                                tmax_i = max(t.index);
+                            otherwise % for anything else assume that it is a single datevec
+                                t = obj.timewindowij(struct.time);
+                                tmin_i = t.index;
+                                tmax_i = t.index;
+                        if ischar(struct.time)
+                            t = obj.timewindowij(struct.time);
+                            tmin_i = t.index;
+                            tmax_i = t.index;
+                        elseif isarray(struct.time)
+                            t = obj.timewindowij(struct.time);
+                            tmin_i = t.index;
+                            tmax_i = t.index;
+                        else
+                            switch length(struct.time)
+                                case 1
+                                    t = obj.timewindowij(struct.time);
+                                    tmin_i = t.index;
+                                    tmax_i = t.index;
+                                case 2
+                                    t = obj.timewindowij(struct.time(1), struct.time(2));
+                                    tmin_i = min(t.index);
+                                    tmax_i = max(t.index);
+                                otherwise % for anything else assume that it is a single datevec
+                                    t = obj.timewindowij(struct.time);
+                                    tmin_i = t.index;
+                                    tmax_i = t.index;
+                            end
+                        end
+                        
+                    end
+                elseif isfield(struct, 't_index')
+                elseif isfield(struct, 't_index') % check for 1 time index not the same time index twice $$$$$$$$$$$$
+                    if iscell(struct.t_index)
+                        if numel(struct.t_index{1}) > 1 % check to see if someone used str or datevec by accident
+                            me = MException(['NCTOOLBOX:ncgeovariable:geosubset'], ...
+                                'Expected min time to be an index/integer.');
+                            me.throw;
+                        else
+                            tmin_i = struct.t_index{1};
+                        switch length(t_index)
+                            case 1
+                                if numel(struct.t_index{1}) > 1 % check to see if someone used str or datevec by accident
+                                    me = MException(['NCTOOLBOX:ncgeovariable:geosubset'], ...
+                                        'Expected min time to be an index/integer.');
+                                    me.throw;
+                                else
+                                    tmin_i = struct.t_index{1};
+                                end
+                            case 2
+                                if numel(struct.t_index{1}) > 1 % check to see if someone used str or datevec by accident
+                                    me = MException(['NCTOOLBOX:ncgeovariable:geosubset'], ...
+                                        'Expected min time to be an index/integer.');
+                                    me.throw;
+                                else
+                                    tmin_i = struct.t_index{1};
+                                end
+                                if numel(struct.t_index{2}) > 1 % check to see if someone used str or datevec by accident
+                                    me = MException(['NCTOOLBOX:' mfilename ':geosubset'], ...
+                                        'Expected max time to be an index/integer.');
+                                    me.throw;
+                                else
+                                    tmax_i = struct.t_index{2};
+                                end
+                        end
+                        if numel(struct.t_index{2}) > 1 % check to see if someone used str or datevec by accident
+                            me = MException(['NCTOOLBOX:' mfilename ':geosubset'], ...
+                                'Expected max time to be an index/integer.');
+                            me.throw;
+                        else
+                            tmax_i = struct.t_index{2};
+                        end
+                    else
+                        tmin_i = struct.t_index(1);
+                        tmax_i = struct.t_index(2);
+                        switch length(struct.t_index)
+                            case 1
+                                tmin_i = struct.t_index(1);
+                                tmax_i = struct.t_index(1);
+                            case 2
+                                tmin_i = struct.t_index(1);
+                                tmax_i = struct.t_index(2);
+                        end
+                    end
+                else
+                    tmin_i = 1;
+                    tmax_i = nums(1);
+                end
+                
+                ainfo = obj.axes_info;
+                time = value4key(ainfo, 'time');
+                z = value4key(ainfo, 'z');
+                %                 geo = value4key(ainfo, 'lon');
+                order = obj.getaxesorder;
+                
+                if isfield(struct, 'z_index')
+                    switch length(struct.z_index)
+                        case 1
+                            zmin = struct.z_index;
+                            zmax = struct.z_index;
+                        case 2
+                            zmin = struct.z_index(1);
+                            zmax = struct.z_index(2);
+                    end
+                else
+                    if isfield(order, 'z')
+                        zmin = 1;
+                        zmax = nums(order.z);
+                    else
+                        order.z = [];
+                        zmin = [];
+                        zmax = [];
+                    end
+                end
+
+                if length(nums) < 2
+                    me = MException(['NCTOOLBOX:ncgeovariable:geosubset'], ...
+                        ['Expected data of ', obj.name, ' to be at least rank 2.']);
+                    me.throw;
+                elseif length(nums) < 3
+                    if ~isempty(time)
+                        first = [tmin_i indstart_r];
+                        last = [tmax_i indend_r];
+                        stride = [struct.t_stride struct.h_stride(2)];
+                    elseif ~isempty(z)
+                        error('Error, Error, Error');
+                    else
+                        if strcmp(order{1,1}, 'lat')
+                            first = [indstart_r indstart_c];
+                            last = [indend_r indend_c];
+                            stride = [struct.h_stride(2) struct.h_stride(1)];
+                        elseif strcmp(order{1,1}, 'lon')
+                            first = [indstart_c indstart_r];
+                            last = [indend_c indend_r];
+                            stride = [struct.h_stride(1) struct.h_stride(2)];
+                        end
+                    end
+                elseif length(nums) < 4
+                    if ~isempty(time)
+                        if strcmp(order{1,1}, 'time')
+                            if value4key(ainfo, 'lat') == value4key(ainfo, 'lon')
+                                first = [tmin_i indstart_r indstart_c];
+                                last = [tmax_i indend_r indend_c];
+                                stride = [struct.t_stride struct.h_stride(2) struct.h_stride(1)];
+                            else
+                                loclat = 0;
+                                for i = 1:length(order(2,:))
+                                    if strcmp(order{2,i},  'lat')
+                                        loclat = i;
+                                    end
+                                end
+                                %                                 [~, loclat] = ismember(order(2,:), {'lat'});
+                                if loclat > 0
+                                    first = [tmin_i indstart_r indstart_c];
+                                    last = [tmax_i indend_r indend_c];
+                                    stride = [struct.t_stride struct.h_stride(2) struct.h_stride(1)];
+                                else
+                                    first = [tmin_i indstart_c indstart_r];
+                                    last = [tmax_i indend_c indend_r];
+                                    stride = [struct.t_stride struct.h_stride(1) struct.h_stride(2)];
+                                end
+                            end
+                        else
+                            if value4key(ainfo, 'lat') == value4key(ainfo, 'lon')
+                                first = [indstart_r indstart_c tmin_i ];
+                                last = [ indend_r indend_c tmax_i];
+                                stride = [ struct.h_stride(2) struct.h_stride(1) struct.t_stride];
+                            else
+                                %                                 [~, locat] = ismember(order(2,:), 'lat');
+                                loclat = 0;
+                                for i = 1:length(order(2,:))
+                                    if strcmp(order{2,i},  'lat')
+                                        loclat = i;
+                                    end
+                                end
+                                if loclat > 0
+                                    first = [indstart_r indstart_c tmin_i ];
+                                    last = [ indend_r indend_c tmax_i];
+                                    stride = [ struct.h_stride(2) struct.h_stride(1) struct.t_stride];
+                                else
+                                    first = [indstart_c indstart_r tmin_i ];
+                                    last = [ indend_c indend_r tmax_i];
+                                    stride = [ struct.h_stride(1) struct.h_stride(2) struct.t_stride];
+                                end
+                            end
+                        end
+                    elseif ~isempty(z)
+                        if isfield(struct, 'z_index');
+                            if length(struct.z_index) < 2
+                                struct.z_index(2) = struct.z_index(1);
+                            else
+                                % for some reason hg doesnt see this as a file change@?!?!
+                            end
+                        else
+                            struct.z_index = [1 nums(1)];
+                        end
+                        if strcmp(order{1,1}, 'z')
+                            if value4key(ainfo, 'lat') == value4key(ainfo, 'lon')
+                                first = [struct.z_index(1) indstart_r indstart_c];
+                                last = [struct.z_index(2) indend_r indend_c];
+                                stride = [struct.v_stride struct.h_stride(2) struct.h_stride(1)];
+                            else
+                                %                                 [~, loclat] = ismember(order(2,:), 'lat');
+                                loclat = 0;
+                                for i = 1:length(order(2,:))
+                                    if strcmp(order{2,i},  'lat')
+                                        loclat = i;
+                                    end
+                                end
+                                if loclat > 0
+                                    first = [struct.z_index(1) indstart_r indstart_c];
+                                    last = [struct.z_index(2) indend_r indend_c];
+                                    stride = [struct.v_stride struct.h_stride(2) struct.h_stride(1)];
+                                else
+                                    first = [struct.z_index(1) indstart_c indstart_r];
+                                    last = [struct.z_index(2) indend_c indend_r];
+                                    stride = [struct.v_stride struct.h_stride(1) struct.h_stride(2)];
+                                end
+                            end
+                        else
+                            if value4key(ainfo, 'lat') == value4key(ainfo, 'lon')
+                                first = [ indstart_r indstart_c struct.z_index(1)];
+                                last = [ indend_r indend_c struct.z_index(2)];
+                                stride = [ struct.h_stride(2) struct.h_stride(1) struct.v_stride];
+                            else
+                                %                                 [~, loclat] = ismember(order(2,:), 'lat');
+                                loclat = 0;
+                                for i = 1:length(order(2,:))
+                                    if strcmp(order{2,i},  'lat')
+                                        loclat = i;
+                                    end
+                                end
+                                if loclat > 0
+                                    first = [ indstart_r indstart_c struct.z_index(1)];
+                                    last = [ indend_r indend_c struct.z_index(2)];
+                                    stride = [ struct.h_stride(2) struct.h_stride(1) struct.v_stride];
+                                else
+                                    first = [ indstart_c indstart_r struct.z_index(1)];
+                                    last = [ indend_c indend_r struct.z_index(2)];
+                                    stride = [ struct.h_stride(1) struct.h_stride(2) struct.v_stride];
+                                end
+                            end
+                        end
+                    else
+                        me = MException(['NCTOOLBOX:ncgeovariable:geosubset'], ...
+                            'Expected either a coordinate variable acknowleged as time or as z.');
+                        me.throw;
+                    end
+                else
+                    first = ones([1, length(nums)]);
+                    stride = ones([1, length(nums)]);
+                    last = nums;
+                    
+                elseif length(nums) < 5
+                    if isfield(struct, 'z_index');
+                        if length(struct.z_index) < 2
+                            struct.z_index(2) = struct.z_index(1);
+                        else
+                            % for some reason hg doesnt see this as a file change@?!?!
+                        end
+                    if order.lon ~= order.lat      
+                        stride(order.time)   = struct.t_stride; 
+                        stride(order.z)         = struct.v_stride;
+                        stride(order.lon)     = struct.h_stride(2);
+                        stride(order.lat)      = struct.h_stride(1);
+                    else
+                        struct.z_index = [1 nums(2)];
+                        order.lat = order.lon + 1;
+                        stride(order.time)   = struct.t_stride;
+                        stride(order.z)         = struct.v_stride;
+                        stride(order.lon)     = struct.h_stride(1);
+                        stride(order.lat)      = struct.h_stride(2);
+                    end
+                    [~, loctime] = ismember(order(1,:), 'time');
+                    [~, locz] = ismember(order(1,:), 'z');
+                    if loctime > 0
+                        [~, locz2] = ismember(order(2,:), 'z');
+                        [~, locz3] = ismember(order(3,:), 'z');
+                        [~, locz4] = ismember(order(4,:), 'z');
+                        if locz2  > 0
+                            if value4key(ainfo, 'lat') == value4key(ainfo, 'lon')
+                                first = [tmin_i struct.z_index(1) indstart_r indstart_c];
+                                last = [tmax_i struct.z_index(2) indend_r indend_c];
+                                stride = [struct.t_stride struct.v_stride struct.h_stride(2) struct.h_stride(1)];
+                            else
+                                %                                 [~, loclat] = ismember(order(2,:), 'lat');
+                                loclat = 0;
+                                for i = 1:length(order(2,:))
+                                    if strcmp(order{2,i},  'lat')
+                                        loclat = i;
+                                    end
+                                end
+                                if loclat > 0
+                                    first = [tmin_i struct.z_index(1) indstart_r indstart_c];
+                                    last = [tmax_i struct.z_index(2) indend_r indend_c];
+                                    stride = [struct.t_stride struct.v_stride struct.h_stride(2) struct.h_stride(1)];
+                                else
+                                    first = [tmin_i struct.z_index(1) indstart_c indstart_r];
+                                    last = [tmax_i struct.z_index(2) indend_c indend_r];
+                                    stride = [struct.t_stride struct.v_stride struct.h_stride(1) struct.h_stride(2)];
+                                end
+                            end
+                        elseif locz3 > 0
+                            if value4key(ainfo, 'lat') == value4key(ainfo, 'lon')
+                                first = [tmin_i indstart_r struct.z_index(1) indstart_c];
+                                last = [tmax_i indend_r struct.z_index(2) indend_c];
+                                stride = [struct.t_stride struct.h_stride(2) struct.v_stride struct.h_stride(1)];
+                            else
+                                %                                 [~, loclat] = ismember(order(2,:), 'lat');
+                                loclat = 0;
+                                for i = 1:length(order(2,:))
+                                    if strcmp(order{2,i},  'lat')
+                                        loclat = i;
+                                    end
+                                end
+                                if loclat > 0
+                                    first = [tmin_i indstart_r struct.z_index(1) indstart_c];
+                                    last = [tmax_i indend_r struct.z_index(2) indend_c];
+                                    stride = [struct.t_stride struct.h_stride(2) struct.v_stride struct.h_stride(1)];
+                                else
+                                    first = [tmin_i indstart_c struct.z_index(1) indstart_r];
+                                    last = [tmax_i indend_c struct.z_index(2) indend_r];
+                                    stride = [struct.t_stride struct.h_stride(1) struct.v_stride struct.h_stride(2)];
+                                end
+                            end
+                        elseif locz4 > 0
+                            if value4key(ainfo, 'lat') == value4key(ainfo, 'lon')
+                                first = [tmin_i indstart_r indstart_c struct.z_index(1)];
+                                last = [tmax_i indend_r indend_c struct.z_index(2)];
+                                stride = [struct.t_stride struct.h_stride(2) struct.h_stride(1) struct.v_stride];
+                            else
+                                %                                 [~, loclat] = ismember(order(2,:), 'lat');
+                                loclat = 0;
+                                for i = 1:length(order(2,:))
+                                    if strcmp(order{2,i},  'lat')
+                                        loclat = i;
+                                    end
+                                end
+                                if loclat > 0
+                                    first = [tmin_i indstart_r indstart_c struct.z_index(1)];
+                                    last = [tmax_i indend_r indend_c struct.z_index(2)];
+                                    stride = [struct.t_stride struct.h_stride(2) struct.h_stride(1) struct.v_stride];
+                                else
+                                    first = [tmin_i indstart_c indstart_r struct.z_index(1)];
+                                    last = [tmax_i indend_c indend_r struct.z_index(2)];
+                                    stride = [struct.t_stride struct.h_stride(1) struct.h_stride(2) struct.v_stride];
+                                end
+                            end
+                        else
+                            error('Dimension order not supported');
+                        end
+                    elseif locz > 0
+                        [~, loctime2] = ismember(order(2,:), 'time');
+                        [~, loctime3] = ismember(order(3,:), 'time');
+                        [~, loctime4] = ismember(order(4,:), 'time');
+                        if loctime2  > 0
+                            if value4key(ainfo, 'lat') == value4key(ainfo, 'lon')
+                                first = [struct.z_index(1) tmin_i indstart_r indstart_c];
+                                last = [struct.z_index(2) tmax_i indend_r indend_c];
+                                stride = [struct.v_stride struct.t_stride struct.h_stride(2) struct.h_stride(1)];
+                            else
+                                %                                 [~, loclat] = ismember(order(2,:), 'lat');
+                                loclat = 0;
+                                for i = 1:length(order(2,:))
+                                    if strcmp(order{2,i},  'lat')
+                                        loclat = i;
+                                    end
+                                end
+                                if loclat > 0
+                                    first = [struct.z_index(1) tmin_i indstart_r indstart_c];
+                                    last = [struct.z_index(2) tmax_i indend_r indend_c];
+                                    stride = [struct.v_stride struct.t_stride struct.h_stride(2) struct.h_stride(1)];
+                                else
+                                    first = [struct.z_index(1) tmin_i indstart_c indstart_c];
+                                    last = [struct.z_index(2) tmax_i indend_c indend_c];
+                                    stride = [struct.v_stride struct.t_stride struct.h_stride(1) struct.h_stride(2)];
+                                end
+                            end
+                        elseif loctime3 > 0
+                            if value4key(ainfo, 'lat') == value4key(ainfo, 'lon')
+                                first = [struct.z_index(1) indstart_r tmin_i indstart_c];
+                                last = [struct.z_index(2) indend_r tmax_i indend_c];
+                                stride = [struct.v_stride struct.h_stride(2) struct.t_stride struct.h_stride(1)];
+                            else
+                                %                                 [~, loclat] = ismember(order(2,:), 'lat');
+                                loclat = 0;
+                                for i = 1:length(order(2,:))
+                                    if strcmp(order{2,i},  'lat')
+                                        loclat = i;
+                                    end
+                                end
+                                if loclat > 0
+                                    first = [struct.z_index(1) indstart_r tmin_i indstart_c ];
+                                    last = [struct.z_index(2) indend_r tmax_i indend_c ];
+                                    stride = [struct.v_stride struct.h_stride(2) struct.t_stride struct.h_stride(1)];
+                                else
+                                    first = [struct.z_index(1) indstart_c tmin_i indstart_r ];
+                                    last = [struct.z_index(2) indend_c tmax_i indend_r ];
+                                    stride = [struct.v_stride struct.h_stride(1) struct.t_stride struct.h_stride(2)];
+                                end
+                            end
+                        elseif loctime4 > 0
+                            if value4key(ainfo, 'lat') == value4key(ainfo, 'lon')
+                                first = [struct.z_index(1) indstart_r indstart_c tmin_i];
+                                last = [struct.z_index(2) indend_r indend_c tmax_i];
+                                stride = [struct.v_stride struct.h_stride(2) struct.h_stride(1) struct.t_stride];
+                            else
+                                %                                 [~, loclat] = ismember(order(2,:), 'lat');
+                                loclat = 0;
+                                for i = 1:length(order(2,:))
+                                    if strcmp(order{2,i},  'lat')
+                                        loclat = i;
+                                    end
+                                end
+                                if loclat > 0
+                                    first = [struct.z_index(1) indstart_r indstart_c tmin_i];
+                                    last = [struct.z_index(2) indend_r indend_c tmax_i];
+                                    stride = [struct.v_stride struct.h_stride(2) struct.h_stride(1) struct.t_stride];
+                                else
+                                    first = [struct.z_index(1) indstart_c indstart_r tmin_i];
+                                    last = [struct.z_index(2) indend_c indend_r tmax_i];
+                                    stride = [struct.v_stride struct.h_stride(1) struct.h_stride(2) struct.t_stride];
+                                end
+                            end
+                        else
+                            error('Dimension order not supported');
+                        end
+                    end
+                else
+                    me = MException(['NCTOOLBOX:ncgeovariable:geosubset'], ...
+                        ['Expected shape of data of ', obj.name, ' to be less than rank 5.']);
+                    me.throw;
+                    first(order.time)   = tmin_i;
+                    first(order.z)         = zmin;
+                    first(order.lon)     = indstart_r;
+                    first(order.lat)      = indstart_c;
+                    last(order.time)   = tmax_i;
+                    last(order.z)         = zmax;
+                    last(order.lon)     = indend_r;
+                    last(order.lat)      = indend_c;
+                    
+                    %                 else
+                    %                     me = MException(['NCTOOLBOX:ncgeovariable:geosubset'], ...
+                    %                         ['Expected shape of data of ', obj.name, ' to be less than rank 5.']);
+                    %                     me.throw;
+                end
+                
+                % Get the corresponding data and interop grid...
+                d.data = obj.data(first, last, stride);
+                d.grid = obj.grid_interop(first, last, stride);
+                %           else
+                %             ugrid = ncugrid(obj); % Starting to add place holders for ugrid subsetting functionality
+                %             d = ugrid.unstructuredLatLonSubset(struct);
+                %           end % end of ugrid if
+            else
+                me = MException(['NCTOOLBOX:ncgeovariable:geosubset'], ...
+                        ['No indices returned cooresponding to geographic subset.']);
+                me.throw;
+            end
+        end % end of geosubset
+        %%
+        function [indstart_r indend_r indstart_c indend_c] =...
+                geoij(obj, struct)
+            % GEOVARIABLE.GEOIJ - Function to return start and stop indices for rows and columns if the
+            % the lat/lon grids are rank 2, but if the grids are vectors the function returns start and stop
+            % indices of lon and then lat (in that order).
+            %
+            % Usage: >> [firstrow, lastrow, firstcol, lastcol] = geoij(geovar, subsetstruct)
+            %            >> [firstlon, lastlon, firstlat, lastlat] = geoij(geovar, subsetstruct) % if lat/lon are vector
+            %
+            %
+            s = obj.size;
+            first = ones(1, length(s));
+            last = s;
+            stride = first;
+            g = obj.grid_interop(first, last, stride);
+            %             s = obj.size;
+            %             first = ones(1, length(s));
+            %             last = s;
+            %             stride = first;
+            %             g = obj.grid_interop(first, last, stride); % this is doing the whole thing
+            %           h = 0;
+            flag = 0;
+            
+            warning off
+            switch  length(obj.size)
+                case 1
+                    g.lon = obj.getlondata(1, obj.size, 1);
+                    g.lat = obj.getlatdata(1, obj.size, 1);
+                case 2
+                    g.lon = obj.getlondata([1, 1], obj.size, [1, 1]);
+                    g.lat = obj.getlatdata([1, 1], obj.size, [1, 1]);
+                case 3
+                    g.lon = obj.getlondata([1, 1, 1], obj.size, [1, 1, 1]);
+                    g.lat = obj.getlatdata([1, 1, 1], obj.size, [1, 1, 1]);
+                case 4
+                    g.lon = obj.getlondata([1, 1, 1, 1], obj.size, [1, 1, 1, 1]);
+                    g.lat = obj.getlatdata([1, 1, 1, 1], obj.size, [1, 1, 1, 1]);
+            end
+            warning on
+            
+            if max(g.lon) > 360
+                if min(g.lon) <~ 0
+                    ind = find(g.lon < 0); % convert 0-360 convention to -180/180
+                    g.lon(ind) = g.lon(ind)+360;
+                else
+                    error('NCGEOVARIABLE:GEOIJ',...
+                        'Longitude contains values that follow both -180/180 and 0/360+ conventions; can not subset.');
+                end
+            elseif min(g.lon) <~ 0
+                % Do nothing, we assume that input is in -180/180 conventions. And this means that the data is too.
+            elseif max(g.lon) > 180
+                g.lon = g.lon - 360;
+            end
+            
+            
+            %Unpack geosubset_structure
+            if isfield(struct, 'lat');
+                switch length(struct.lat)
+                    case 1
+    
+        
+        %Unpack geosubset_structure
+        if isfield(struct, 'lat');
+            switch length(struct.lat)
+                case 1
+                        flag = 1;
+                    case 2
+                        north_max = struct.lat(2);
+                        north_min = struct.lat(1);
+                end
+                
+            else
+                north_max = max(g.lat);
+                north_min = min(g.lat);
+            end
+            
+            if isfield(struct,'lon');
+                switch length(struct.lon)
+                    case 1
+                        flag = 1;
+                    case 2
+                        east_max = struct.lon(2);
+                        east_min = struct.lon(1);
+                end
+                
+            else
+                east_max = max(g.lon);
+                east_min = min(g.lon);
+            end
+            
+            switch flag
+                case 0
+                    if ~isvector(g.lat)
+                        [indlat_l1] = ((g.lat <= north_max)); %2d
+                        [indlat_l2] = ((g.lat >= north_min)); %2d
+                        [indlat_r indlat_c] = find((indlat_l1&indlat_l2)); % 1d each
+                        indlon_l1 = zeros(size(indlat_l1));
+                        indlon_l2 = zeros(size(indlat_l1));
+                        for i = 1:length(indlat_r)
+                            if g.lon(indlat_r(i), indlat_c(i)) <= east_max;
+                                indlon_l1(indlat_r(i), indlat_c(i)) = true;
+                            end
+                            if g.lon(indlat_r(i), indlat_c(i)) >= east_min;
+                                indlon_l2(indlat_r(i), indlat_c(i)) = true;
+                            end
+                        end
+                        [ind_r, ind_c] = find((indlon_l1&indlon_l2));
+                        indstart_c = min(ind_c); % Out
+                        indend_c = max(ind_c);
+                        indstart_r = min(ind_r);
+                        indend_r = max(ind_r);
+                    else
+                        indlat1 = (g.lat <= north_max);
+                        indlat2 = (g.lat >= north_min);
+                        indlat = find(indlat1&indlat2);
+                        indlon1 = (g.lon <= east_max);
+                        indlon2 = (g.lon >= east_min);
+                        indlon = find(indlon1&indlon2);
+                        % Out
+                        attrs = obj.dataset.attributes;
+                        key = value4key(attrs, 'CF:featureType');
+                        
+                        if strcmp(key, 'timeSeries')
+                            a = [];
+                            for i = 1:length(indlon)
+                                if ~isempty(find(indlon(i)==indlat, 1))
+                                    a(length(a)+1) = indlon(i);
+                                end
+                            end
+                            indstart_c = min(a);
+                            indend_c = max(a);
+                            indstart_r = min(a);
+                            indend_r = max(a);
+                        else
+                            indstart_c = min(indlon); % testing temp, i switched lon and lat here
+                            indend_c = max(indlon);
+                            indstart_r = min(indlat);
+                            indend_r = max(indlat);
+                            %
+                        end
+                    end
+                case 1
+                    if isvector(g.lat)
+                        indstart_c = near(g.lon,struct.lon);
+                        indstart_r = near(g.lat,struct.lat);
+                        indend_c = indstart_c;
+                        indend_r = indstart_r;
+                    else
+                        % This way does't require the addtional step, or the additional function and is verified
+                        % to return the same results as using nearxy with first output and ind2ij.
+                        % Ind2ij doesn't seem to add any value to the toolbox, everything is already here to
+                        % get rows and columns. The third nearxy output can remain private if it confusing to
+                        % users (no mention of it in help docs).
+                        [a b indexes] = nearxy(g.lon, g.lat, struct.lon, struct.lat);
+                        indstart_c = indexes(2);
+                        indend_c = indexes(2);
+                        indstart_r = indexes(1);
+                        indend_r = indexes(1);
+                    end
+            end
+            
+            
+            
+        end % end geoij
+        
+        function order = getaxesorder(obj)
+            %             permute_nums = fliplr(obj.axes_info);
+            ainfo = obj.axes_info;
+            siz = obj.size;
+            for i = 1:length(siz)
+                for j = 1:length(ainfo(:, 2))
+                    for k = 1:length(ainfo{j, 2})
+                        if siz(i) == ainfo{j, 2}(k)
+                            order{i, j} = ainfo{j, 1};
+                        end
+                    end
+                end
+            for i = 1:length(ainfo(:, 1))
+                order.(ainfo{i,1}) = find(siz==ainfo{i, 2}(1));
+            end
+            
+        end
+        
+        function sref = subsref(obj,s)
+            switch s(1).type
+                % Use the built-in subsref for dot notation
+                case '.'
+                    switch s(1).subs
+                        case 'gettimedata'
+                            switch length(s)
+                                case 1
+                                    sref = obj;
+                                case 2
+                                    nums = obj.size;
+                                    [first last stride] = indexing(s(2).subs, double(nums));
+                                    sref = obj.gettimedata(first, last, stride);
+                            end
+                            case 'getlondata'
+                            switch length(s)
+                                case 1
+                                    sref = obj;
+                                case 2
+                                    nums = obj.size;
+                                    [first last stride] = indexing(s(2).subs, double(nums));
+                                    sref = obj.getlondata(first, last, stride);
+                            end
+                            case 'getlatdata'
+                            switch length(s)
+                                case 1
+                                    sref = obj;
+                                case 2
+                                    nums = obj.size;
+                                    [first last stride] = indexing(s(2).subs, double(nums));
+                                    sref = obj.getlatdata(first, last, stride);
+                            end
+                        case 'grid_interop'
+                            switch length(s)
+                                case 1
+                                    sref = obj;
+                                case 2
+                                    nums = obj.size;
+                                    [first last stride] = indexing(s(2).subs, double(nums));
+                                    sref = obj.grid_interop(first, last, stride);
+                            end
+                        case 'data'
+                            nums = size(obj);
+                            if ~isempty(nums)
+                                switch length(s)
+                                    case 1
+                                        sref = obj;
+                                    case 2
+                                        [first last stride] = indexing(s(2).subs, double(nums));
+                                        sref = obj.data(first, last, stride);
+                                end
+                                
+                            else
+                                sref = obj.data;
+                                warning(['NCTOOLBOX:ncgeovariable:subsref'], ...
+                                    ['Variable "' name '" has no netcdf dimension associated with it. Errors may result from non CF compliant files.'])
+                            end
+                        case 'grid'
+                            nums = size(obj);
+                            if ~isempty(nums)
+                                switch length(s)
+                                    case 1
+                                        sref = obj;
+                                    case 2
+                                        [first last stride] = indexing(s(2).subs, double(nums));
+                                        sref = obj.grid(first, last, stride);
+                                end
+                                
+                            else
+                                warning(['NCTOOLBOX:ncgeovariable:subsref'], ...
+                                    ['Variable "' name '" has no netcdf dimension associated with it. Errors may result from non CF compliant files.'])
+                            end
+                        otherwise
+                            sref = builtin('subsref',obj,s);
+                    end
+                case '()'
+                    warning(['NCTOOLBOX:ncgeovariable:subsref'], ...
+                        'Not a supported subscripted reference, "()" are not permitted to call variable object methods');
+                case '{}'
+                    warning(['NCTOOLBOX:ncgeovariable:subsref'], ...
+                        'Not a supported subscripted reference, "{}" are not permitted to call variable object methods');
+            end
+        end
+    end % methods end
+    
+    %     methods (Access = protected)
+    %
+    %     end % protected methods end
 end % class end